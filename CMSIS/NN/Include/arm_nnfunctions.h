/*
 * Copyright (C) 2010-2022 Arm Limited or its affiliates.
 *
 * SPDX-License-Identifier: Apache-2.0
 *
 * Licensed under the Apache License, Version 2.0 (the License); you may
 * not use this file except in compliance with the License.
 * You may obtain a copy of the License at
 *
 * www.apache.org/licenses/LICENSE-2.0
 *
 * Unless required by applicable law or agreed to in writing, software
 * distributed under the License is distributed on an AS IS BASIS, WITHOUT
 * WARRANTIES OR CONDITIONS OF ANY KIND, either express or implied.
 * See the License for the specific language governing permissions and
 * limitations under the License.
 */

/* ----------------------------------------------------------------------
 * Project:      CMSIS NN Library
 * Title:        arm_nnfunctions.h
 * Description:  Public header file for CMSIS NN Library
 *
<<<<<<< HEAD
 * $Date:        24 January 2022
=======
 * $Date:        20 January 2022
>>>>>>> 5b58d2da
 * $Revision:    V.7.4.0
 *
 * Target Processor:  Cortex-M CPUs
 * -------------------------------------------------------------------- */

/**
   \mainpage CMSIS NN Software Library
   *
   * Introduction
   * ------------
   *
   * This user manual describes the CMSIS NN software library,
   * a collection of efficient neural network kernels developed to maximize the
   * performance and minimize the memory footprint of neural networks on Cortex-M processor cores.
   *
   * The library is divided into a number of functions each covering a specific category:
   * - Convolution Functions
   * - Activation Functions
   * - Fully-connected Layer Functions
   * - SVDF Layer Functions
   * - Pooling Functions
   * - Softmax Functions
   * - Basic math Functions
   *
   * The library has separate functions for operating on different weight and activation data
   * types including 8-bit integers (q7_t) and 16-bit integers (q15_t). The descrition of the
   * kernels are included in the function description. The implementation details are also
   * described in this paper [1].
   *
   * Function Classification
   * --------
   * The functions can be classified into two segments
   * - Legacy functions supporting ARM's internal symmetric quantization(8 bits).
   * - Functions that support TensorFlow Lite framework with symmetric quantization(8 bits).
   *
   * The legacy functions can be identified with their suffix of _q7 or _q15 and are no new development is done there.
   * The article in [2] describes in detail how to run a network using the legacy functions.
   *
   * The functions supporting TensorFlow Lite framework is identified by the _s8 suffix and can be invoked from TFL
   * micro. The functions are bit exact to TensorFlow Lite. Refer to the TensorFlow's documentation in [3] on how to run
   * a TensorFlow Lite model using optimized CMSIS-NN kernels.
   *
   * Block Diagram
   * --------
   * \image html CMSIS-NN-OVERVIEW.PNG
   *
   * Examples
   * --------
   *
   * The library ships with a number of examples which demonstrate how to use the library functions.
   *
   * Pre-processor Macros
   * ------------
   *
   * Each library project have different pre-processor macros.
   *
   * - ARM_MATH_DSP:
   *
   * Define macro ARM_MATH_DSP, If the silicon supports DSP instructions(DSP extension).
   *
   * - ARM_MATH_MVEI:
   *
   * Define macro ARM_MATH_MVEI, If the silicon supports M-Profile Vector Extension.

   * - ARM_MATH_AUTOVECTORIZE
   *  Used in conjucture with ARM_MATH_MVEI to let the compiler auto vectorize for the functions that uses inline
   *  assembly. It does not affect functions that use C or intrinsics.
   * - ARM_MATH_BIG_ENDIAN:
   *
   * Define macro ARM_MATH_BIG_ENDIAN to build the library for big endian targets. This is supported only for the legacy
   * functions i.e, functions targetted at TensorFlow Lite do not support big endianness. By default library builds for
   * little endian targets.
   *
   * - ARM_NN_TRUNCATE:
   *
   * Define macro ARM_NN_TRUNCATE to use floor instead of round-to-the-nearest-int for the computation.
   *
   *
   * Copyright Notice
   * ------------
   *
   * Copyright (C) 2010-2019 Arm Limited. All rights reserved.
   *
   * [1] CMSIS-NN: Efficient Neural Network Kernels for Arm Cortex-M CPUs https://arxiv.org/abs/1801.06601
   *
   * [2] Converting a Neural Network for Arm Cortex-M with CMSIS-NN
   *
   https://developer.arm.com/solutions/machine-learning-on-arm/developer-material/how-to-guides/converting-a-neural-network-for-arm-cortex-m-with-cmsis-nn/single-page
   * [3] https://www.tensorflow.org/lite/microcontrollers/library
   *
   * [4] https://github.com/ARM-software/CMSIS_5/tree/develop/CMSIS/NN#legacy-vs-tfl-micro-compliant-apis
   */

/**
 * @defgroup groupNN Neural Network Functions
 * A collection of functions to perform basic operations for neural network layers. Functions with a _s8 suffix support
 * TensorFlow Lite framework.
 */

#ifndef _ARM_NNFUNCTIONS_H
#define _ARM_NNFUNCTIONS_H

#include "arm_nn_math_types.h"
#include "arm_nn_types.h"

#define USE_INTRINSIC

//#define ARM_NN_TRUNCATE /* This config the rounding model to floor or round to the nearest int */

#ifdef __cplusplus
extern "C" {
#endif

/**
 * @brief Struct for specifying activation function types
 *
 */
typedef enum
{
    ARM_SIGMOID = 0,
    /**< Sigmoid activation function */
    ARM_TANH = 1,
    /**< Tanh activation function */
} arm_nn_activation_type;

/**
 * @defgroup NNConv Convolution Functions
 *
 * Collection of convolution, depthwise convolution functions and their variants.
 *
 * The convolution is implemented in 2 steps: im2col and GEMM
 *
 * im2col is a process of converting each patch of image data into
 * a column. After im2col, the convolution is computed as matrix-matrix
 * multiplication.
 *
 * To reduce the memory footprint, the im2col is performed partially.
 * Each iteration, only a few column (i.e., patches) are generated and
 * computed with GEMM kernels similar to CMSIS-DSP arm_mat_mult functions.
 *
 */

/**
 * @brief s8 convolution layer wrapper function with the main purpose to call the optimal kernel available in
 cmsis-nn
 *        to perform the convolution.
 *
 * @param[in, out] ctx            Function context that contains the additional buffer if required by the function.
                                  arm_convolve_wrapper_s8_get_buffer_size will return the buffer_size if required
 * @param[in]      conv_params    Convolution parameters (e.g. strides, dilations, pads,...).
 *                                Range of conv_params->input_offset  : [-127, 128]
 *                                Range of conv_params->output_offset : [-128, 127]
 * @param[in]      quant_params   Per-channel quantization info.
 *                                It contains the multiplier and shift values to be applied to each output channel
 * @param[in]      input_dims     Input (activation) tensor dimensions. Format: [N, H, W, C_IN]
 * @param[in]      input_data     Input (activation) data pointer. Data type: int8
 * @param[in]      filter_dims    Filter tensor dimensions. Format: [C_OUT, HK, WK, C_IN] where HK and WK are the
 *                                spatial filter dimensions
 * @param[in]      filter_data    Filter data pointer. Data type: int8
 * @param[in]      bias_dims      Bias tensor dimensions. Format: [C_OUT]
 * @param[in]      bias_data      Bias data pointer. Data type: int32
 * @param[in]      output_dims    Output tensor dimensions. Format: [N, H, W, C_OUT]
 * @param[out]     output_data    Output data pointer. Data type: int8
 *
 * @return     The function returns either
 *                  <code>ARM_MATH_SIZE_MISMATCH</code> if argument constraints fail. or,
 *                  <code>ARM_MATH_SUCCESS</code> on successful completion.
 *
 */
arm_status arm_convolve_wrapper_s8(const cmsis_nn_context *ctx,
                                   const cmsis_nn_conv_params *conv_params,
                                   const cmsis_nn_per_channel_quant_params *quant_params,
                                   const cmsis_nn_dims *input_dims,
                                   const q7_t *input_data,
                                   const cmsis_nn_dims *filter_dims,
                                   const q7_t *filter_data,
                                   const cmsis_nn_dims *bias_dims,
                                   const int32_t *bias_data,
                                   const cmsis_nn_dims *output_dims,
                                   q7_t *output_data);

/**
 * @brief Get the required buffer size for arm_convolve_wrapper_s8
 *
 * @param[in]      conv_params    Convolution parameters (e.g. strides, dilations, pads,...).
 *                                Range of conv_params->input_offset  : [-127, 128]
 *                                Range of conv_params->output_offset : [-128, 127]
 * @param[in]      input_dims     Input (activation) dimensions. Format: [N, H, W, C_IN]
 * @param[in]      filter_dims    Filter dimensions. Format: [C_OUT, HK, WK, C_IN] where HK and WK are the spatial
 *                                filter dimensions
 * @param[in]      output_dims    Output tensor dimensions. Format: [N, H, W, C_OUT]
 *
 * @return         The function returns  required buffer size(bytes)
 *
 */
int32_t arm_convolve_wrapper_s8_get_buffer_size(const cmsis_nn_conv_params *conv_params,
                                                const cmsis_nn_dims *input_dims,
                                                const cmsis_nn_dims *filter_dims,
                                                const cmsis_nn_dims *output_dims);

/**
 * @brief s16 convolution layer wrapper function with the main purpose to call the optimal kernel available in
 cmsis-nn
 *        to perform the convolution.
 *
 * @param[in, out] ctx            Function context that contains the additional buffer if required by the function.
                                  arm_convolve_wrapper_s8_get_buffer_size will return the buffer_size if required
 * @param[in]      conv_params    Convolution parameters (e.g. strides, dilations, pads,...).
 *                                conv_params->input_offset  : Not used
 *                                conv_params->output_offset : Not used
 * @param[in]      quant_params   Per-channel quantization info.
 *                                It contains the multiplier and shift values to be applied to each output channel
 * @param[in]      input_dims     Input (activation) tensor dimensions. Format: [N, H, W, C_IN]
 * @param[in]      input_data     Input (activation) data pointer. Data type: int16
 * @param[in]      filter_dims    Filter tensor dimensions. Format: [C_OUT, HK, WK, C_IN] where HK and WK are the
 *                                spatial filter dimensions
 * @param[in]      filter_data    Filter data pointer. Data type: int8
 * @param[in]      bias_dims      Bias tensor dimensions. Format: [C_OUT]
 * @param[in]      bias_data      Bias data pointer. Data type: int64
 * @param[in]      output_dims    Output tensor dimensions. Format: [N, H, W, C_OUT]
 * @param[out]     output_data    Output data pointer. Data type: int16
 *
 * @return     The function returns either
 *                  <code>ARM_MATH_SIZE_MISMATCH</code> if argument constraints fail. or,
 *                  <code>ARM_MATH_SUCCESS</code> on successful completion.
 *
 */
arm_status arm_convolve_wrapper_s16(const cmsis_nn_context *ctx,
                                    const cmsis_nn_conv_params *conv_params,
                                    const cmsis_nn_per_channel_quant_params *quant_params,
                                    const cmsis_nn_dims *input_dims,
                                    const q15_t *input_data,
                                    const cmsis_nn_dims *filter_dims,
                                    const q7_t *filter_data,
                                    const cmsis_nn_dims *bias_dims,
                                    const int64_t *bias_data,
                                    const cmsis_nn_dims *output_dims,
                                    q15_t *output_data);

/**
 * @brief Get the required buffer size for arm_convolve_wrapper_s16
 *
 * @param[in]      conv_params    Convolution parameters (e.g. strides, dilations, pads,...).
 *                                conv_params->input_offset  : Not used
 *                                conv_params->output_offset : Not used
 * @param[in]      input_dims     Input (activation) dimensions. Format: [N, H, W, C_IN]
 * @param[in]      filter_dims    Filter dimensions. Format: [C_OUT, HK, WK, C_IN] where HK and WK are the spatial
 *                                filter dimensions
 * @param[in]      output_dims    Output tensor dimensions. Format: [N, H, W, C_OUT]
 *
 * @return         The function returns  required buffer size(bytes)
 *
 */
int32_t arm_convolve_wrapper_s16_get_buffer_size(const cmsis_nn_conv_params *conv_params,
                                                 const cmsis_nn_dims *input_dims,
                                                 const cmsis_nn_dims *filter_dims,
                                                 const cmsis_nn_dims *output_dims);

/**
 * @brief Basic s8 convolution function
 * @param[in, out] ctx            Function context that contains the additional buffer if required by the function.
                                  arm_convolve_s8_get_buffer_size will return the buffer_size if required
 * @param[in]      conv_params    Convolution parameters (e.g. strides, dilations, pads,...).
 *                                Range of conv_params->input_offset  : [-127, 128]
 *                                Range of conv_params->output_offset : [-128, 127]
 * @param[in]      quant_params   Per-channel quantization info.
 *                                It contains the multiplier and shift values to be applied to each output channel
 * @param[in]      input_dims     Input (activation) tensor dimensions. Format: [N, H, W, C_IN]
 * @param[in]      input_data     Input (activation) data pointer. Data type: int8
 * @param[in]      filter_dims    Filter tensor dimensions. Format: [C_OUT, HK, WK, C_IN] where HK and WK are the
 *                                spatial filter dimensions
 * @param[in]      filter_data    Filter data pointer. Data type: int8
 * @param[in]      bias_dims      Bias tensor dimensions. Format: [C_OUT]
 * @param[in]      bias_data      Optional bias data pointer. Data type: int32
 * @param[in]      output_dims    Output tensor dimensions. Format: [N, H, W, C_OUT]
 * @param[out]     output_data    Output data pointer. Data type: int8

 * @return     The function returns <code>ARM_MATH_SUCCESS</code>
 *
 * @details
 *    1. Supported framework: TensorFlow Lite micro
 *    2. q7 is used as data type eventhough it is s8 data. It is done so to be consistent with existing APIs.
 *    3. Additional memory is required for optimization. Refer to argument 'ctx' for details.
 *
 */
arm_status arm_convolve_s8(const cmsis_nn_context *ctx,
                           const cmsis_nn_conv_params *conv_params,
                           const cmsis_nn_per_channel_quant_params *quant_params,
                           const cmsis_nn_dims *input_dims,
                           const q7_t *input_data,
                           const cmsis_nn_dims *filter_dims,
                           const q7_t *filter_data,
                           const cmsis_nn_dims *bias_dims,
                           const int32_t *bias_data,
                           const cmsis_nn_dims *output_dims,
                           q7_t *output_data);

/**
 * @brief Get the required buffer size for s8 convolution function
 *
 * @param[in]       input_dims            Input (activation) tensor dimensions. Format: [N, H, W, C_IN]
 * @param[in]       filter_dims           Filter tensor dimensions. Format: [C_OUT, HK, WK, C_IN] where HK and WK
 * are the spatial filter dimensions
 * @return          The function returns  required buffer size(bytes)
 *
 */
int32_t arm_convolve_s8_get_buffer_size(const cmsis_nn_dims *input_dims, const cmsis_nn_dims *filter_dims);

/**
 * @brief Basic s16 convolution function
 * @param[in, out] ctx            Function context that contains the additional buffer if required by the function.
                                  arm_convolve_s16_get_buffer_size will return the buffer_size if required
 * @param[in]      conv_params    Convolution parameters (e.g. strides, dilations, pads,...).
 *                                conv_params->input_offset  : Not used
 *                                conv_params->output_offset : Not used
 * @param[in]      quant_params   Per-channel quantization info.
 *                                It contains the multiplier and shift values to be applied to each output channel
 * @param[in]      input_dims     Input (activation) tensor dimensions. Format: [N, H, W, C_IN]
 * @param[in]      input_data     Input (activation) data pointer. Data type: int16
 * @param[in]      filter_dims    Filter tensor dimensions. Format: [C_OUT, HK, WK, C_IN] where HK and WK are the
 *                                spatial filter dimensions
 * @param[in]      filter_data    Filter data pointer. Data type: int8
 * @param[in]      bias_dims      Bias tensor dimensions. Format: [C_OUT]
 * @param[in]      bias_data      Optional bias data pointer. Data type: int64
 * @param[in]      output_dims    Output tensor dimensions. Format: [N, H, W, C_OUT]
 * @param[out]     output_data    Output data pointer. Data type: int16

 * @return     The function returns <code>ARM_MATH_SUCCESS</code>
 *
 * @details
 *    1. Supported framework: TensorFlow Lite micro
 *    2. q7/q15 is used as data type eventhough it is s8/s16 data. It is done so to be consistent with existing APIs.
 *    3. Additional memory is required for optimization. Refer to argument 'ctx' for details.
 *
 */
arm_status arm_convolve_s16(const cmsis_nn_context *ctx,
                            const cmsis_nn_conv_params *conv_params,
                            const cmsis_nn_per_channel_quant_params *quant_params,
                            const cmsis_nn_dims *input_dims,
                            const q15_t *input_data,
                            const cmsis_nn_dims *filter_dims,
                            const q7_t *filter_data,
                            const cmsis_nn_dims *bias_dims,
                            const int64_t *bias_data,
                            const cmsis_nn_dims *output_dims,
                            q15_t *output_data);
/**
 * @brief Optimized s16 convolution function
 * @param[in, out] ctx            Function context that contains the additional buffer if required by the function.
                                  arm_convolve_fast_s16_get_buffer_size will return the buffer_size if required
 * @param[in]      conv_params    Convolution parameters (e.g. strides, dilations, pads,...).
 *                                conv_params->input_offset  : Not used
 *                                conv_params->output_offset : Not used
 * @param[in]      quant_params   Per-channel quantization info.
 *                                It contains the multiplier and shift values to be applied to each output channel
 * @param[in]      input_dims     Input (activation) tensor dimensions. Format: [N, H, W, C_IN]
 * @param[in]      input_data     Input (activation) data pointer. Data type: int16
 * @param[in]      filter_dims    Filter tensor dimensions. Format: [C_OUT, HK, WK, C_IN] where HK and WK are the
 *                                spatial filter dimensions. (filter_dims->w * filter_dims->h * input_dims->c) must not
 exceed 512
 * @param[in]      filter_data    Filter data pointer. Data type: int8
 * @param[in]      bias_dims      Bias tensor dimensions. Format: [C_OUT]
 * @param[in]      bias_data      Optional bias data pointer. Data type: int64
 * @param[in]      output_dims    Output tensor dimensions. Format: [N, H, W, C_OUT]
 * @param[out]     output_data    Output data pointer. Data type: int16

 * @return     The function returns <code>ARM_MATH_SUCCESS</code>
 *
 * @details
 *    1. Supported framework: TensorFlow Lite micro
 *    2. q7/q15 is used as data type eventhough it is s8/s16 data. It is done so to be consistent with existing APIs.
 *    3. Additional memory is required for optimization. Refer to argument 'ctx' for details.
 *    4. Implementation supports kernel volumes (filter width * filter height * input channels) < 512.
 *
 */

arm_status arm_convolve_fast_s16(const cmsis_nn_context *ctx,
                                 const cmsis_nn_conv_params *conv_params,
                                 const cmsis_nn_per_channel_quant_params *quant_params,
                                 const cmsis_nn_dims *input_dims,
                                 const q15_t *input_data,
                                 const cmsis_nn_dims *filter_dims,
                                 const q7_t *filter_data,
                                 const cmsis_nn_dims *bias_dims,
                                 const int64_t *bias_data,
                                 const cmsis_nn_dims *output_dims,
                                 q15_t *output_data);

/**
 * @brief Get the required buffer size for s16 convolution function
 *
 * @param[in]       input_dims            Input (activation) tensor dimensions. Format: [N, H, W, C_IN]
 * @param[in]       filter_dims           Filter tensor dimensions. Format: [C_OUT, HK, WK, C_IN] where HK and WK
 * are the spatial filter dimensions
 * @return          The function returns  required buffer size(bytes)
 *
 */
int32_t arm_convolve_s16_get_buffer_size(const cmsis_nn_dims *input_dims, const cmsis_nn_dims *filter_dims);

/**
 * @brief Get the required buffer size for fast s16 convolution function
 *
 * @param[in]       input_dims            Input (activation) tensor dimensions. Format: [N, H, W, C_IN]
 * @param[in]       filter_dims           Filter tensor dimensions. Format: [C_OUT, HK, WK, C_IN] where HK and WK
 * are the spatial filter dimensions
 * @return          The function returns required buffer size(bytes)
 *
 */
int32_t arm_convolve_fast_s16_get_buffer_size(const cmsis_nn_dims *input_dims, const cmsis_nn_dims *filter_dims);

/**
 * @brief Basic Q7 convolution function
 * @param[in]       Im_in       pointer to input tensor
 * @param[in]       dim_im_in   input tensor dimension
 * @param[in]       ch_im_in    number of input tensor channels
 * @param[in]       wt          pointer to kernel weights
 * @param[in]       ch_im_out   number of filters, i.e., output tensor channels
 * @param[in]       dim_kernel  filter kernel size
 * @param[in]       padding     padding sizes
 * @param[in]       stride      convolution stride
 * @param[in]       bias        pointer to bias
 * @param[in]       bias_shift  amount of left-shift for bias
 * @param[in]       out_shift   amount of right-shift for output
 * @param[in,out]   Im_out      pointer to output tensor
 * @param[in]       dim_im_out  output tensor dimension
 * @param[in,out]   bufferA     pointer to buffer space for input
 * @param[in,out]   bufferB     pointer to buffer space for output
 * @return     The function returns <code>ARM_MATH_SUCCESS</code>
 *
 */
arm_status arm_convolve_HWC_q7_basic(const q7_t *Im_in,
                                     const uint16_t dim_im_in,
                                     const uint16_t ch_im_in,
                                     const q7_t *wt,
                                     const uint16_t ch_im_out,
                                     const uint16_t dim_kernel,
                                     const uint16_t padding,
                                     const uint16_t stride,
                                     const q7_t *bias,
                                     const uint16_t bias_shift,
                                     const uint16_t out_shift,
                                     q7_t *Im_out,
                                     const uint16_t dim_im_out,
                                     q15_t *bufferA,
                                     q7_t *bufferB);

/**
 * @brief Basic Q7 convolution function (non-square shape)
 * @param[in]       Im_in        pointer to input tensor
 * @param[in]       dim_im_in_x  input tensor dimension x
 * @param[in]       dim_im_in_y  input tensor dimension y
 * @param[in]       ch_im_in     number of input tensor channels
 * @param[in]       wt           pointer to kernel weights
 * @param[in]       ch_im_out    number of filters, i.e., output tensor channels
 * @param[in]       dim_kernel_x filter kernel size x
 * @param[in]       dim_kernel_y filter kernel size y
 * @param[in]       padding_x    padding size x
 * @param[in]       padding_y    padding size y
 * @param[in]       stride_x     convolution stride x
 * @param[in]       stride_y     convolution stride y
 * @param[in]       bias         pointer to bias
 * @param[in]       bias_shift   amount of left-shift for bias
 * @param[in]       out_shift    amount of right-shift for output
 * @param[in,out]   Im_out       pointer to output tensor
 * @param[in]       dim_im_out_x output tensor dimension x
 * @param[in]       dim_im_out_y output tensor dimension y
 * @param[in,out]   bufferA      pointer to buffer space for input
 * @param[in,out]   bufferB      pointer to buffer space for output
 * @return     The function returns <code>ARM_MATH_SUCCESS</code>
 */
arm_status arm_convolve_HWC_q7_basic_nonsquare(const q7_t *Im_in,
                                               const uint16_t dim_im_in_x,
                                               const uint16_t dim_im_in_y,
                                               const uint16_t ch_im_in,
                                               const q7_t *wt,
                                               const uint16_t ch_im_out,
                                               const uint16_t dim_kernel_x,
                                               const uint16_t dim_kernel_y,
                                               const uint16_t padding_x,
                                               const uint16_t padding_y,
                                               const uint16_t stride_x,
                                               const uint16_t stride_y,
                                               const q7_t *bias,
                                               const uint16_t bias_shift,
                                               const uint16_t out_shift,
                                               q7_t *Im_out,
                                               const uint16_t dim_im_out_x,
                                               const uint16_t dim_im_out_y,
                                               q15_t *bufferA,
                                               q7_t *bufferB);

/**
 * @brief Basic Q15 convolution function
 * @param[in]       Im_in       pointer to input tensor
 * @param[in]       dim_im_in   input tensor dimension
 * @param[in]       ch_im_in    number of input tensor channels
 * @param[in]       wt          pointer to kernel weights
 * @param[in]       ch_im_out   number of filters, i.e., output tensor channels
 * @param[in]       dim_kernel  filter kernel size
 * @param[in]       padding     padding sizes
 * @param[in]       stride      convolution stride
 * @param[in]       bias        pointer to bias
 * @param[in]       bias_shift  amount of left-shift for bias
 * @param[in]       out_shift   amount of right-shift for output
 * @param[in,out]   Im_out      pointer to output tensor
 * @param[in]       dim_im_out  output tensor dimension
 * @param[in,out]   bufferA     pointer to buffer space for input
 * @param[in,out]   bufferB     pointer to buffer space for output
 * @return     The function returns <code>ARM_MATH_SUCCESS</code>
 *
 */
arm_status arm_convolve_HWC_q15_basic(const q15_t *Im_in,
                                      const uint16_t dim_im_in,
                                      const uint16_t ch_im_in,
                                      const q15_t *wt,
                                      const uint16_t ch_im_out,
                                      const uint16_t dim_kernel,
                                      const uint16_t padding,
                                      const uint16_t stride,
                                      const q15_t *bias,
                                      const uint16_t bias_shift,
                                      const uint16_t out_shift,
                                      q15_t *Im_out,
                                      const uint16_t dim_im_out,
                                      q15_t *bufferA,
                                      q7_t *bufferB);

/**
 * @brief Fast Q7 convolution function
 * @param[in]       Im_in       pointer to input tensor
 * @param[in]       dim_im_in   input tensor dimension
 * @param[in]       ch_im_in    number of input tensor channels
 * @param[in]       wt          pointer to kernel weights
 * @param[in]       ch_im_out   number of filters, i.e., output tensor channels
 * @param[in]       dim_kernel  filter kernel size
 * @param[in]       padding     padding sizes
 * @param[in]       stride      convolution stride
 * @param[in]       bias        pointer to bias
 * @param[in]       bias_shift  amount of left-shift for bias
 * @param[in]       out_shift   amount of right-shift for output
 * @param[in,out]   Im_out      pointer to output tensor
 * @param[in]       dim_im_out  output tensor dimension
 * @param[in,out]   bufferA     pointer to buffer space for input
 * @param[in,out]   bufferB     pointer to buffer space for output
 * @return     The function returns either
 * <code>ARM_MATH_SIZE_MISMATCH</code> or <code>ARM_MATH_SUCCESS</code> based on the outcome of size checking.
 *
 * This function is the version with full list of optimization tricks, but with
 * some contraints:
 *   ch_im_in is multiple of 4
 *   ch_im_out is multiple of 2
 */
arm_status arm_convolve_HWC_q7_fast(const q7_t *Im_in,
                                    const uint16_t dim_im_in,
                                    const uint16_t ch_im_in,
                                    const q7_t *wt,
                                    const uint16_t ch_im_out,
                                    const uint16_t dim_kernel,
                                    const uint16_t padding,
                                    const uint16_t stride,
                                    const q7_t *bias,
                                    const uint16_t bias_shift,
                                    const uint16_t out_shift,
                                    q7_t *Im_out,
                                    const uint16_t dim_im_out,
                                    q15_t *bufferA,
                                    q7_t *bufferB);

/**
 * @brief Fast Q7 convolution function (non-sqaure shape)
 * @param[in]       Im_in        pointer to input tensor
 * @param[in]       dim_im_in_x  input tensor dimension x
 * @param[in]       dim_im_in_y  input tensor dimension y
 * @param[in]       ch_im_in     number of input tensor channels
 * @param[in]       wt           pointer to kernel weights
 * @param[in]       ch_im_out    number of filters, i.e., output tensor channels
 * @param[in]       dim_kernel_x filter kernel size x
 * @param[in]       dim_kernel_y filter kernel size y
 * @param[in]       padding_x    padding size x
 * @param[in]       padding_y    padding size y
 * @param[in]       stride_x     convolution stride x
 * @param[in]       stride_y     convolution stride y
 * @param[in]       bias         pointer to bias
 * @param[in]       bias_shift   amount of left-shift for bias
 * @param[in]       out_shift    amount of right-shift for output
 * @param[in,out]   Im_out       pointer to output tensor
 * @param[in]       dim_im_out_x output tensor dimension x
 * @param[in]       dim_im_out_y output tensor dimension y
 * @param[in,out]   bufferA      pointer to buffer space for input
 * @param[in,out]   bufferB      pointer to buffer space for output
 * @return     The function returns either
 * <code>ARM_MATH_SIZE_MISMATCH</code> or <code>ARM_MATH_SUCCESS</code> based on the outcome of size checking.
 *
 * This function is the version with full list of optimization tricks, but with
 * some contraints:
 *   ch_im_in is multiple of 4
 *   ch_im_out is multiple of 2
 */

arm_status arm_convolve_HWC_q7_fast_nonsquare(const q7_t *Im_in,
                                              const uint16_t dim_im_in_x,
                                              const uint16_t dim_im_in_y,
                                              const uint16_t ch_im_in,
                                              const q7_t *wt,
                                              const uint16_t ch_im_out,
                                              const uint16_t dim_kernel_x,
                                              const uint16_t dim_kernel_y,
                                              const uint16_t padding_x,
                                              const uint16_t padding_y,
                                              const uint16_t stride_x,
                                              const uint16_t stride_y,
                                              const q7_t *bias,
                                              const uint16_t bias_shift,
                                              const uint16_t out_shift,
                                              q7_t *Im_out,
                                              const uint16_t dim_im_out_x,
                                              const uint16_t dim_im_out_y,
                                              q15_t *bufferA,
                                              q7_t *bufferB);

/**
 * @brief Fast Q7 version of 1x1 convolution (non-sqaure shape)
 * @param[in]       Im_in        pointer to input tensor
 * @param[in]       dim_im_in_x  input tensor dimension x
 * @param[in]       dim_im_in_y  input tensor dimension y
 * @param[in]       ch_im_in     number of input tensor channels
 * @param[in]       wt           pointer to kernel weights
 * @param[in]       ch_im_out    number of filters, i.e., output tensor channels
 * @param[in]       dim_kernel_x filter kernel size x
 * @param[in]       dim_kernel_y filter kernel size y
 * @param[in]       padding_x    padding size x
 * @param[in]       padding_y    padding size y
 * @param[in]       stride_x     convolution stride x
 * @param[in]       stride_y     convolution stride y
 * @param[in]       bias         pointer to bias
 * @param[in]       bias_shift   amount of left-shift for bias
 * @param[in]       out_shift    amount of right-shift for output
 * @param[in,out]   Im_out       pointer to output tensor
 * @param[in]       dim_im_out_x output tensor dimension x
 * @param[in]       dim_im_out_y output tensor dimension y
 * @param[in,out]   bufferA      pointer to buffer space for input
 * @param[in,out]   bufferB      pointer to buffer space for output
 * @return     The function returns either
 *                          <code>ARM_MATH_SIZE_MISMATCH</code> if argument constraints fail. or,
 *                          <code>ARM_MATH_SUCCESS</code> on successful completion.
 *
 * This function implement convolution with 1x1 kernel size (i.e., dim_kernel_x=1
 * and dim_kernel_y=1). It can be used for
 * second half of MobileNets after depthwise separable convolution.
 *
 * This function is the version with full list of optimization tricks, but with
 * some contraints:
 *   ch_im_in is multiple of 4
 *   ch_im_out is multiple of 2
 */
arm_status arm_convolve_1x1_HWC_q7_fast_nonsquare(const q7_t *Im_in,
                                                  const uint16_t dim_im_in_x,
                                                  const uint16_t dim_im_in_y,
                                                  const uint16_t ch_im_in,
                                                  const q7_t *wt,
                                                  const uint16_t ch_im_out,
                                                  const uint16_t dim_kernel_x,
                                                  const uint16_t dim_kernel_y,
                                                  const uint16_t padding_x,
                                                  const uint16_t padding_y,
                                                  const uint16_t stride_x,
                                                  const uint16_t stride_y,
                                                  const q7_t *bias,
                                                  const uint16_t bias_shift,
                                                  const uint16_t out_shift,
                                                  q7_t *Im_out,
                                                  const uint16_t dim_im_out_x,
                                                  const uint16_t dim_im_out_y,
                                                  q15_t *bufferA,
                                                  q7_t *bufferB);

/**
 * @brief Fast s8 version for 1x1 convolution (non-square shape)
 *
 * @param[in, out] ctx            Function context that contains the additional buffer if required by the function.
                                  arm_convolve_1x1_s8_fast_get_buffer_size will return the buffer_size if required
 * @param[in]      conv_params    Convolution parameters (e.g. strides, dilations, pads,...).
 *                                Range of conv_params->input_offset  : [-127, 128]
 *                                Range of conv_params->output_offset : [-128, 127]
 * @param[in]      quant_params   Per-channel quantization info.
 *                                It contains the multiplier and shift values to be applied to each output channel
 * @param[in]      input_dims     Input (activation) tensor dimensions. Format: [N, H, W, C_IN]
 * @param[in]      input_data     Input (activation) data pointer. Data type: int8
 * @param[in]      filter_dims    Filter tensor dimensions. Format: [C_OUT, 1, 1, C_IN]
 * @param[in]      filter_data    Filter data pointer. Data type: int8
 * @param[in]      bias_dims      Bias tensor dimensions. Format: [C_OUT]
 * @param[in]      bias_data      Optional bias data pointer. Data type: int32
 * @param[in]      output_dims    Output tensor dimensions. Format: [N, H, W, C_OUT]
 * @param[out]     output_data    Output data pointer. Data type: int8
 *
 * @return     The function returns either
 *                  <code>ARM_MATH_SIZE_MISMATCH</code> if argument constraints fail. or,
 *                  <code>ARM_MATH_SUCCESS</code> on successful completion.
 *
 * @details
 *   - Supported framework : TensorFlow Lite Micro
 *   - The following constrains on the arguments apply
 *      -# input_dims->c is a multiple of 4
 *      -# conv_params->padding.w = conv_params->padding.h = 0
 *      -# conv_params->stride.w = conv_params->stride.h = 1
 *
 */
arm_status arm_convolve_1x1_s8_fast(const cmsis_nn_context *ctx,
                                    const cmsis_nn_conv_params *conv_params,
                                    const cmsis_nn_per_channel_quant_params *quant_params,
                                    const cmsis_nn_dims *input_dims,
                                    const q7_t *input_data,
                                    const cmsis_nn_dims *filter_dims,
                                    const q7_t *filter_data,
                                    const cmsis_nn_dims *bias_dims,
                                    const int32_t *bias_data,
                                    const cmsis_nn_dims *output_dims,
                                    q7_t *output_data);

/**
 * @brief Get the required buffer size for arm_convolve_1x1_s8_fast
 *
 * @param[in]       input_dims            Input (activation) dimensions
 * @return          The function returns the required buffer size in bytes
 *
 */
int32_t arm_convolve_1x1_s8_fast_get_buffer_size(const cmsis_nn_dims *input_dims);

/**
 * @brief 1xn convolution
 *
 * @param[in, out] ctx            Function context that contains the additional buffer if required by the function.
                                  arm_convolve_1_x_n_s8_get_buffer_size will return the buffer_size if required
 * @param[in]      conv_params    Convolution parameters (e.g. strides, dilations, pads,...).
 *                                Range of conv_params->input_offset  : [-127, 128]
 *                                Range of conv_params->output_offset : [-128, 127]
 * @param[in]      quant_params   Per-channel quantization info.
 *                                It contains the multiplier and shift values to be applied to each output channel
 * @param[in]      input_dims     Input (activation) tensor dimensions. Format: [N, H, W, C_IN]
 * @param[in]      input_data     Input (activation) data pointer. Data type: int8
 * @param[in]      filter_dims    Filter tensor dimensions. Format: [C_OUT, 1, WK, C_IN] where WK is the horizontal
 *                                spatial filter dimension
 * @param[in]      filter_data    Filter data pointer. Data type: int8
 * @param[in]      bias_dims      Bias tensor dimensions. Format: [C_OUT]
 * @param[in]      bias_data      Optional bias data pointer. Data type: int32
 * @param[in]      output_dims    Output tensor dimensions. Format: [N, H, W, C_OUT]
 * @param[out]     output_data    Output data pointer. Data type: int8
 *
 * @return     The function returns either
 *                  <code>ARM_MATH_SIZE_MISMATCH</code> if argument constraints fail. or,
 *                  <code>ARM_MATH_SUCCESS</code> on successful completion.
 *
 * @details
 *   - Supported framework : TensorFlow Lite Micro
 *   - The following constrains on the arguments apply
 *      -# input_dims->n equals 1
 *      -# ouput_dims->w is a multiple of 4
 *      -# Explicit constraints(since it is for 1xN convolution)
 *      -## input_dims->h equals 1
 *      -## output_dims->h equals 1
 *      -## filter_dims->h equals 1
 *@todo  Remove constraint on output_dims->w to make the function generic.
 *
 */
arm_status arm_convolve_1_x_n_s8(const cmsis_nn_context *ctx,
                                 const cmsis_nn_conv_params *conv_params,
                                 const cmsis_nn_per_channel_quant_params *quant_params,
                                 const cmsis_nn_dims *input_dims,
                                 const q7_t *input_data,
                                 const cmsis_nn_dims *filter_dims,
                                 const q7_t *filter_data,
                                 const cmsis_nn_dims *bias_dims,
                                 const int32_t *bias_data,
                                 const cmsis_nn_dims *output_dims,
                                 q7_t *output_data);

/**
 * @brief Get the required additional buffer size for 1xn convolution
 *
 * @param[in]       input_dims            Input (activation) tensor dimensions. Format: [N, H, W, C_IN]
 * @param[in]       filter_dims           Filter tensor dimensions. Format: [C_OUT, 1, WK, C_IN] where WK is the
 *                                        horizontal spatial filter dimension
 * @return          The function returns  required buffer size(bytes)
 *
 */
int32_t arm_convolve_1_x_n_s8_get_buffer_size(const cmsis_nn_dims *input_dims, const cmsis_nn_dims *filter_dims);

/**
 * @brief Q7 version of convolution for RGB image
 * @param[in]       Im_in       pointer to input tensor
 * @param[in]       dim_im_in   input tensor dimension
 * @param[in]       ch_im_in    number of input tensor channels
 * @param[in]       wt          pointer to kernel weights
 * @param[in]       ch_im_out   number of filters, i.e., output tensor channels
 * @param[in]       dim_kernel  filter kernel size
 * @param[in]       padding     padding sizes
 * @param[in]       stride      convolution stride
 * @param[in]       bias        pointer to bias
 * @param[in]       bias_shift  amount of left-shift for bias
 * @param[in]       out_shift   amount of right-shift for output
 * @param[in,out]   Im_out      pointer to output tensor
 * @param[in]       dim_im_out  output tensor dimension
 * @param[in,out]   bufferA     pointer to buffer space for input
 * @param[in,out]   bufferB     pointer to buffer space for output
 * @return     The function returns either
 * <code>ARM_MATH_SIZE_MISMATCH</code> or <code>ARM_MATH_SUCCESS</code> based on the outcome of size checking.
 *
 * This kernel is written exclusively for convolution with ch_im_in
 * equals 3. This applies on the first layer of CNNs which has input
 * image with RGB format.
 */

arm_status arm_convolve_HWC_q7_RGB(const q7_t *Im_in,
                                   const uint16_t dim_im_in,
                                   const uint16_t ch_im_in,
                                   const q7_t *wt,
                                   const uint16_t ch_im_out,
                                   const uint16_t dim_kernel,
                                   const uint16_t padding,
                                   const uint16_t stride,
                                   const q7_t *bias,
                                   const uint16_t bias_shift,
                                   const uint16_t out_shift,
                                   q7_t *Im_out,
                                   const uint16_t dim_im_out,
                                   q15_t *bufferA,
                                   q7_t *bufferB);

/**
 * @brief Fast Q15 convolution function
 * @param[in]       Im_in       pointer to input tensor
 * @param[in]       dim_im_in   input tensor dimension
 * @param[in]       ch_im_in    number of input tensor channels
 * @param[in]       wt          pointer to kernel weights
 * @param[in]       ch_im_out   number of filters, i.e., output tensor channels
 * @param[in]       dim_kernel  filter kernel size
 * @param[in]       padding     padding sizes
 * @param[in]       stride      convolution stride
 * @param[in]       bias        pointer to bias
 * @param[in]       bias_shift  amount of left-shift for bias
 * @param[in]       out_shift   amount of right-shift for output
 * @param[in,out]   Im_out      pointer to output tensor
 * @param[in]       dim_im_out  output tensor dimension
 * @param[in,out]   bufferA     pointer to buffer space for input
 * @param[in,out]   bufferB     pointer to buffer space for output
 * @return     The function returns either
 * <code>ARM_MATH_SIZE_MISMATCH</code> or <code>ARM_MATH_SUCCESS</code> based on the outcome of size checking.
 *
 * This function is the version with full list of optimization tricks, but with
 * some contraints:
 *   ch_im_in is multiple of 2
 *   ch_im_out is multiple of 2
 *   dim_im_out is a multiple of 2
 */

arm_status arm_convolve_HWC_q15_fast(const q15_t *Im_in,
                                     const uint16_t dim_im_in,
                                     const uint16_t ch_im_in,
                                     const q15_t *wt,
                                     const uint16_t ch_im_out,
                                     const uint16_t dim_kernel,
                                     const uint16_t padding,
                                     const uint16_t stride,
                                     const q15_t *bias,
                                     const uint16_t bias_shift,
                                     const uint16_t out_shift,
                                     q15_t *Im_out,
                                     const uint16_t dim_im_out,
                                     q15_t *bufferA,
                                     q7_t *bufferB);

/**
 * @brief Fast Q15 convolution function (non-sqaure shape)
 * @param[in]       Im_in        pointer to input tensor
 * @param[in]       dim_im_in_x  input tensor dimension x
 * @param[in]       dim_im_in_y  input tensor dimension y
 * @param[in]       ch_im_in     number of input tensor channels
 * @param[in]       wt           pointer to kernel weights
 * @param[in]       ch_im_out    number of filters, i.e., output tensor channels
 * @param[in]       dim_kernel_x filter kernel size x
 * @param[in]       dim_kernel_y filter kernel size y
 * @param[in]       padding_x    padding size x
 * @param[in]       padding_y    padding size y
 * @param[in]       stride_x     convolution stride x
 * @param[in]       stride_y     convolution stride y
 * @param[in]       bias         pointer to bias
 * @param[in]       bias_shift   amount of left-shift for bias
 * @param[in]       out_shift    amount of right-shift for output
 * @param[in,out]   Im_out       pointer to output tensor
 * @param[in]       dim_im_out_x output tensor dimension x
 * @param[in]       dim_im_out_y output tensor dimension y
 * @param[in,out]   bufferA      pointer to buffer space for input
 * @param[in,out]   bufferB      pointer to buffer space for output
 * @return     The function returns either
 * <code>ARM_MATH_SIZE_MISMATCH</code> or <code>ARM_MATH_SUCCESS</code> based on the outcome of size checking.
 *
 * @details
 *
 * <b>Buffer size:</b>
 *
 * bufferA size: 2*ch_im_in*dim_kernel*dim_kernel
 *
 * bufferB size: 0
 *
 * <b>Input dimension constraints:</b>
 *
 * ch_im_in is multiple of 2
 *
 * ch_im_out is multipe of 2
 *
 */

arm_status arm_convolve_HWC_q15_fast_nonsquare(const q15_t *Im_in,
                                               const uint16_t dim_im_in_x,
                                               const uint16_t dim_im_in_y,
                                               const uint16_t ch_im_in,
                                               const q15_t *wt,
                                               const uint16_t ch_im_out,
                                               const uint16_t dim_kernel_x,
                                               const uint16_t dim_kernel_y,
                                               const uint16_t padding_x,
                                               const uint16_t padding_y,
                                               const uint16_t stride_x,
                                               const uint16_t stride_y,
                                               const q15_t *bias,
                                               const uint16_t bias_shift,
                                               const uint16_t out_shift,
                                               q15_t *Im_out,
                                               const uint16_t dim_im_out_x,
                                               const uint16_t dim_im_out_y,
                                               q15_t *bufferA,
                                               q7_t *bufferB);

/**
 * @brief Q7 depthwise separable convolution function
 * @param[in]       Im_in       pointer to input tensor
 * @param[in]       dim_im_in   input tensor dimension
 * @param[in]       ch_im_in    number of input tensor channels
 * @param[in]       wt          pointer to kernel weights
 * @param[in]       ch_im_out   number of filters, i.e., output tensor channels
 * @param[in]       dim_kernel  filter kernel size
 * @param[in]       padding     padding sizes
 * @param[in]       stride      convolution stride
 * @param[in]       bias        pointer to bias
 * @param[in]       bias_shift  amount of left-shift for bias
 * @param[in]       out_shift   amount of right-shift for output
 * @param[in,out]   Im_out      pointer to output tensor
 * @param[in]       dim_im_out  output tensor dimension
 * @param[in,out]   bufferA     pointer to buffer space for input
 * @param[in,out]   bufferB     pointer to buffer space for output
 * @return     The function returns either
 * <code>ARM_MATH_SIZE_MISMATCH</code> or <code>ARM_MATH_SUCCESS</code> based on the outcome of size checking.
 *
 * This function is the version with full list of optimization tricks, but with
 * some contraints:
 *   ch_im_in is multiple of 2
 *   ch_im_out is multiple of 2
 */

arm_status arm_depthwise_separable_conv_HWC_q7(const q7_t *Im_in,
                                               const uint16_t dim_im_in,
                                               const uint16_t ch_im_in,
                                               const q7_t *wt,
                                               const uint16_t ch_im_out,
                                               const uint16_t dim_kernel,
                                               const uint16_t padding,
                                               const uint16_t stride,
                                               const q7_t *bias,
                                               const uint16_t bias_shift,
                                               const uint16_t out_shift,
                                               q7_t *Im_out,
                                               const uint16_t dim_im_out,
                                               q15_t *bufferA,
                                               q7_t *bufferB);

/**
 * @brief Q7 depthwise separable convolution function (non-square shape)
 * @param[in]       Im_in         pointer to input tensor
 * @param[in]       dim_im_in_x   input tensor dimension x
 * @param[in]       dim_im_in_y   input tensor dimension y
 * @param[in]       ch_im_in      number of input tensor channels
 * @param[in]       wt            pointer to kernel weights
 * @param[in]       ch_im_out     number of filters, i.e., output tensor channels
 * @param[in]       dim_kernel_x  filter kernel size x
 * @param[in]       dim_kernel_y  filter kernel size y
 * @param[in]       padding_x     padding sizes x
 * @param[in]       padding_y     padding sizes y
 * @param[in]       stride_x      convolution stride x
 * @param[in]       stride_y      convolution stride y
 * @param[in]       bias          pointer to bias
 * @param[in]       bias_shift    amount of left-shift for bias
 * @param[in]       out_shift     amount of right-shift for output
 * @param[in,out]   Im_out        pointer to output tensor
 * @param[in]       dim_im_out_x  output tensor dimension x
 * @param[in]       dim_im_out_y  output tensor dimension y
 * @param[in,out]   bufferA       pointer to buffer space for input
 * @param[in,out]   bufferB       pointer to buffer space for output
 * @return     The function returns either
 * <code>ARM_MATH_SIZE_MISMATCH</code> or <code>ARM_MATH_SUCCESS</code> based on the outcome of size checking.
 *
 * This function is the version with full list of optimization tricks, but with
 * some contraints:
 *   ch_im_in is multiple of 2
 *   ch_im_out is multiple of 2
 */
arm_status arm_depthwise_separable_conv_HWC_q7_nonsquare(const q7_t *Im_in,
                                                         const uint16_t dim_im_in_x,
                                                         const uint16_t dim_im_in_y,
                                                         const uint16_t ch_im_in,
                                                         const q7_t *wt,
                                                         const uint16_t ch_im_out,
                                                         const uint16_t dim_kernel_x,
                                                         const uint16_t dim_kernel_y,
                                                         const uint16_t padding_x,
                                                         const uint16_t padding_y,
                                                         const uint16_t stride_x,
                                                         const uint16_t stride_y,
                                                         const q7_t *bias,
                                                         const uint16_t bias_shift,
                                                         const uint16_t out_shift,
                                                         q7_t *Im_out,
                                                         const uint16_t dim_im_out_x,
                                                         const uint16_t dim_im_out_y,
                                                         q15_t *bufferA,
                                                         q7_t *bufferB);

/**
 * @brief Wrapper function to pick the right optimized s8 depthwise convolution function
 *
 * @param[in, out] ctx            Function context (e.g. temporary buffer). Check the function
 *                                definition file to see if an additional buffer is required.
 *                                Optional function {API}_get_buffer_size() provides the buffer
 *                                size if required.
 * @param[in]      dw_conv_params Depthwise convolution parameters (e.g. strides, dilations, pads,...)
 *                                dw_conv_params->dilation is not used.
 *                                Range of dw_conv_params->input_offset : [-127, 128]
 *                                Range of dw_conv_params->output_offset : [-128, 127]
 * @param[in]      quant_params   Per-channel quantization info.
 *                               It contains the multiplier and shift values to be applied to each
 *                               output channel
 * @param[in]      input_dims     Input (activation) tensor dimensions. Format: [H, W, C_IN]
 *                                Batch argument N is not used and assumed to be 1.
 * @param[in]      input_data     Input (activation) data pointer. Data type: int8
 * @param[in]      filter_dims    Filter tensor dimensions. Format: [1, H, W, C_OUT]
 * @param[in]      filter_data    Filter data pointer. Data type: int8
 * @param[in]      bias_dims      Bias tensor dimensions. Format: [C_OUT]
 * @param[in]      bias_data      Bias data pointer. Data type: int32
 * @param[in]      output_dims    Output tensor dimensions. Format: [1, H, W, C_OUT]
 * @param[in, out] output_data    Output data pointer. Data type: int8
 * @return     The function returns
 *                <code>ARM_MATH_SUCCESS</code>   -  Successful completion.
 *
 * @details
 *    - Supported framework: TensorFlow Lite
 *    - Picks one of the the following functions
 *        -# arm_depthwise_conv_s8()
 *        -# arm_depthwise_conv_3x3_s8() - Cortex-M CPUs with DSP extension only
 *        -# arm_depthwise_conv_s8_opt()
 *    - q7 is used as data type eventhough it is s8 data. It is done so to be consistent with existing APIs.
 *    - Check details of arm_depthwise_conv_s8_opt() for potential data that can be accessed outside of the
 * boundary.
 */
arm_status arm_depthwise_conv_wrapper_s8(const cmsis_nn_context *ctx,
                                         const cmsis_nn_dw_conv_params *dw_conv_params,
                                         const cmsis_nn_per_channel_quant_params *quant_params,
                                         const cmsis_nn_dims *input_dims,
                                         const q7_t *input_data,
                                         const cmsis_nn_dims *filter_dims,
                                         const q7_t *filter_data,
                                         const cmsis_nn_dims *bias_dims,
                                         const int32_t *bias_data,
                                         const cmsis_nn_dims *output_dims,
                                         q7_t *output_data);

/**
 * @brief Get size of additional buffer required by arm_depthwise_conv_wrapper_s8()
 *
 * @param[in]      dw_conv_params Depthwise convolution parameters (e.g. strides, dilations, pads,...)
 *                                dw_conv_params->dilation is not used.
 *                                Range of dw_conv_params->input_offset : [-127, 128]
 *                                Range of dw_conv_params->input_offset : [-128, 127]
 * @param[in]      input_dims     Input (activation) tensor dimensions. Format: [H, W, C_IN]
 *                                Batch argument N is not used and assumed to be 1.
 * @param[in]      filter_dims    Filter tensor dimensions. Format: [1, H, W, C_OUT]
 * @param[in]      output_dims    Output tensor dimensions. Format: [1, H, W, C_OUT]
 * @return                        Size of additional memory required for optimizations in bytes.
 *
 */
int32_t arm_depthwise_conv_wrapper_s8_get_buffer_size(const cmsis_nn_dw_conv_params *dw_conv_params,
                                                      const cmsis_nn_dims *input_dims,
                                                      const cmsis_nn_dims *filter_dims,
                                                      const cmsis_nn_dims *output_dims);

/**
 * @brief Basic s8 depthwise convolution function that doesn't have any constraints on the input dimensions.
 *
 * @param[in, out] ctx            Function context (e.g. temporary buffer). Check the function
 *                                definition file to see if an additional buffer is required.
 *                                Optional function {API}_get_buffer_size() provides the buffer
 *                                size if an additional buffer is required.
 *                                exists if additional memory is.
 * @param[in]      dw_conv_params Depthwise convolution parameters (e.g. strides, dilations, pads,...)
 *                                dw_conv_params->dilation is not used.
 *                                Range of dw_conv_params->input_offset : [-127, 128]
 *                                Range of dw_conv_params->input_offset : [-128, 127]
 * @param[in]      quant_params   Per-channel quantization info.
 *                               It contains the multiplier and shift values to be applied to each
 *                               output channel
 * @param[in]      input_dims     Input (activation) tensor dimensions. Format: [N, H, W, C_IN]
 *                                Batch argument N is not used.
 * @param[in]      input_data     Input (activation) data pointer. Data type: int8
 * @param[in]      filter_dims    Filter tensor dimensions. Format: [1, H, W, C_OUT]
 * @param[in]      filter_data    Filter data pointer. Data type: int8
 * @param[in]      bias_dims      Bias tensor dimensions. Format: [C_OUT]
 * @param[in]      bias_data      Bias data pointer. Data type: int32
 * @param[in]      output_dims    Output tensor dimensions. Format: [N, H, W, C_OUT]
 * @param[in, out] output_data    Output data pointer. Data type: int8
 * @return     The function returns <code>ARM_MATH_SUCCESS</code>
 *
 * @details
 *    - Supported framework: TensorFlow Lite
 *    - q7 is used as data type eventhough it is s8 data. It is done so to be consistent with existing APIs.
 */
arm_status arm_depthwise_conv_s8(const cmsis_nn_context *ctx,
                                 const cmsis_nn_dw_conv_params *dw_conv_params,
                                 const cmsis_nn_per_channel_quant_params *quant_params,
                                 const cmsis_nn_dims *input_dims,
                                 const q7_t *input_data,
                                 const cmsis_nn_dims *filter_dims,
                                 const q7_t *filter_data,
                                 const cmsis_nn_dims *bias_dims,
                                 const int32_t *bias_data,
                                 const cmsis_nn_dims *output_dims,
                                 q7_t *output_data);

/**
 * @brief Basic s16 depthwise convolution function that doesn't have any constraints on the input dimensions.
 *
 * @param[in, out] ctx            Function context (e.g. temporary buffer). Check the function
 *                                definition file to see if an additional buffer is required.
 *                                Optional function {API}_get_buffer_size() provides the buffer
 *                                size if an additional buffer is required.
 *                                exists if additional memory is.
 * @param[in]      dw_conv_params Depthwise convolution parameters (e.g. strides, dilations, pads,...)
 *                                conv_params->input_offset  : Not used
 *                                conv_params->output_offset : Not used
 * @param[in]      quant_params   Per-channel quantization info.
 *                               It contains the multiplier and shift values to be applied to each
 *                               output channel
 * @param[in]      input_dims     Input (activation) tensor dimensions. Format: [N, H, W, C_IN]
 *                                Batch argument N is not used.
 * @param[in]      input_data     Input (activation) data pointer. Data type: int8
 * @param[in]      filter_dims    Filter tensor dimensions. Format: [1, H, W, C_OUT]
 * @param[in]      filter_data    Filter data pointer. Data type: int8
 * @param[in]      bias_dims      Bias tensor dimensions. Format: [C_OUT]
 * @param[in]      bias_data      Bias data pointer. Data type: int64
 * @param[in]      output_dims    Output tensor dimensions. Format: [N, H, W, C_OUT]
 * @param[in, out] output_data    Output data pointer. Data type: int16
 * @return     The function returns <code>ARM_MATH_SUCCESS</code>
 *
 * @details
 *    - Supported framework: TensorFlow Lite
 *    - q15 is used as data type eventhough it is s16 data. It is done so to be consistent with existing APIs.
 */
arm_status arm_depthwise_conv_s16(const cmsis_nn_context *ctx,
                                  const cmsis_nn_dw_conv_params *dw_conv_params,
                                  const cmsis_nn_per_channel_quant_params *quant_params,
                                  const cmsis_nn_dims *input_dims,
                                  const q15_t *input,
                                  const cmsis_nn_dims *filter_dims,
                                  const q7_t *kernel,
                                  const cmsis_nn_dims *bias_dims,
                                  const int64_t *bias,
                                  const cmsis_nn_dims *output_dims,
                                  q15_t *output);

/**
 * @brief Optimized s8 depthwise convolution function for 3x3 kernel size with some constraints on
 *        the input arguments(documented below). Refer arm_depthwise_conv_s8() for function
 *        argument details.
 *
 * @return     The function returns one of the following
 *                <code>ARM_MATH_SIZE_MISMATCH</code> - Unsupported dimension of tensors
 *                <code>ARM_MATH_ARGUMENT_ERROR</code> - Unsupported pad size along the x axis
 *                <code>ARM_MATH_SUCCESS</code> - Successful operation
 *
 * @details
 *   - Supported framework : TensorFlow Lite Micro
 *   - The following constrains on the arguments apply
 *      -# Number of input channel equals number of output channels
 *      -# Filter height and width equals 3
 *      -# Padding along x is either 0 or 1.
 *
 */
arm_status arm_depthwise_conv_3x3_s8(const cmsis_nn_context *ctx,
                                     const cmsis_nn_dw_conv_params *dw_conv_params,
                                     const cmsis_nn_per_channel_quant_params *quant_params,
                                     const cmsis_nn_dims *input_dims,
                                     const q7_t *input_data,
                                     const cmsis_nn_dims *filter_dims,
                                     const q7_t *filter_data,
                                     const cmsis_nn_dims *bias_dims,
                                     const int32_t *bias_data,
                                     const cmsis_nn_dims *output_dims,
                                     q7_t *output_data);

/**
 * @brief Optimized s8 depthwise convolution function with constraint that in_channel equals out_channel.
 *        Refer arm_depthwise_conv_s8() for function argument details.
 *
 * @return     The function returns one of the following
 *                <code>ARM_MATH_SIZE_MISMATCH</code> - input channel != output channel or
 *                                                      ch_mult != 1
 *                <code>ARM_MATH_SUCCESS</code> - Successful operation
 *
 * @note       If number of channels is not a multiple of 4, upto 3 elements outside the boundary will be read out
 *             for the following if MVE optimizations(Arm Helium Technology) are used.
 *               - Output shift
 *               - Output multiplier
 *               - Output bias
 *               - kernel
 * @details
 *    - Supported framework: TensorFlow Lite
 *    - The following constrains on the arguments apply
 *        -# Number of input channel equals number of output channels or ch_mult equals 1
 *    - q7 is used as data type eventhough it is s8 data. It is done so to be consistent with existing APIs.
 *    - Reccomended when number of channels is 4 or greater.
 *
 */
arm_status arm_depthwise_conv_s8_opt(const cmsis_nn_context *ctx,
                                     const cmsis_nn_dw_conv_params *dw_conv_params,
                                     const cmsis_nn_per_channel_quant_params *quant_params,
                                     const cmsis_nn_dims *input_dims,
                                     const q7_t *input_data,
                                     const cmsis_nn_dims *filter_dims,
                                     const q7_t *filter_data,
                                     const cmsis_nn_dims *bias_dims,
                                     const int32_t *bias_data,
                                     const cmsis_nn_dims *output_dims,
                                     q7_t *output_data);

/**
 * @brief Get the required buffer size for optimized s8 depthwise convolution
 * function with constraint that in_channel equals out_channel.
 * @param[in]       input_dims     Input (activation) tensor dimensions. Format: [1, H, W, C_IN]
 *                                 Batch argument N is not used.
 * @param[in]       filter_dims    Filter tensor dimensions. Format: [1, H, W, C_OUT]
 * @return          The function returns  required buffer size in bytes
 *
 */
int32_t arm_depthwise_conv_s8_opt_get_buffer_size(const cmsis_nn_dims *input_dims, const cmsis_nn_dims *filter_dims);

/**
 * @defgroup FC Fully-connected Layer Functions
 *
 * Collection of fully-connected and matrix multiplication functions.
 *
 * Fully-connected layer is basically a matrix-vector multiplication
 * with bias. The matrix is the weights and the input/output vectors
 * are the activation values. Supported {weight, activation} precisions
 * include {8-bit, 8-bit}, {16-bit, 16-bit}, and {8-bit, 16-bit}.
 *
 * Here we have two types of kernel functions. The basic function
 * implements the function using regular GEMV approach. The opt functions
 * operates with weights in interleaved formats.
 *
 */

/**
 *@brief Q7 basic fully-connected layer function
 *@param[in]       pV          pointer to input vector
 *@param[in]       pM          pointer to matrix weights
 *@param[in]       dim_vec     length of the vector
 *@param[in]       num_of_rows number of rows in weight matrix
 *@param[in]       bias_shift  amount of left-shift for bias
 *@param[in]       out_shift   amount of right-shift for output
 *@param[in]       bias        pointer to bias
 *@param[in,out]   pOut        pointer to output vector
 *@param[in,out]   vec_buffer  pointer to buffer space for input
 *@return     The function returns <code>ARM_MATH_SUCCESS</code>
 *
 */

arm_status arm_fully_connected_q7(const q7_t *pV,
                                  const q7_t *pM,
                                  const uint16_t dim_vec,
                                  const uint16_t num_of_rows,
                                  const uint16_t bias_shift,
                                  const uint16_t out_shift,
                                  const q7_t *bias,
                                  q7_t *pOut,
                                  q15_t *vec_buffer);

/**
 * @brief Basic s8 Fully Connected function.
 *
 * @param[in, out] ctx            Function context (e.g. temporary buffer). Check the function
 *                                definition file to see if an additional buffer is required.
 *                                Optional function {API}_get_buffer_size() provides the buffer
 *                                size if an additional buffer is required.
 * @param[in]      fc_params      Fully Connected layer parameters.
 *                                Range of fc_params->input_offset  : [-127, 128]
 *                                fc_params->filter_offset : 0
 *                                Range of fc_params->output_offset : [-128, 127]
 * @param[in]      quant_params   Per-tensor quantization info.
 *                                It contains the multiplier and shift values to be applied to the output tensor.
 * @param[in]      input_dims     Input (activation) tensor dimensions. Format: [N, H, W, C_IN]
 *                                Input dimension is taken as Nx(H * W * C_IN)
 * @param[in]      input_data     Input (activation) data pointer. Data type: int8
 * @param[in]      filter_dims    Two dimensional filter dimensions. Format: [N, C]
 *                                N : accumulation depth and equals (H * W * C_IN) from input_dims
 *                                C : output depth and equals C_OUT in output_dims
 *                                H & W : Not used
 * @param[in]      filter_data    Filter data pointer. Data type: int8
 * @param[in]      bias_dims      Bias tensor dimensions. Format: [C_OUT]
 *                                N, H, W : Not used
 * @param[in]      bias_data      Bias data pointer. Data type: int32
 * @param[in]      output_dims    Output tensor dimensions. Format: [N, C_OUT]
 *                                N : Batches
 *                                C_OUT : Output depth
 *                                H & W : Not used.
 * @param[in, out] output_data    Output data pointer. Data type: int8
 * @return     The function returns <code>ARM_MATH_SUCCESS</code>
 *
 * @details
 *    - Supported framework: TensorFlow Lite
 *    - q7 is used as data type eventhough it is s8 data. It is done so to be consistent with existing APIs.
 */
arm_status arm_fully_connected_s8(const cmsis_nn_context *ctx,
                                  const cmsis_nn_fc_params *fc_params,
                                  const cmsis_nn_per_tensor_quant_params *quant_params,
                                  const cmsis_nn_dims *input_dims,
                                  const q7_t *input_data,
                                  const cmsis_nn_dims *filter_dims,
                                  const q7_t *filter_data,
                                  const cmsis_nn_dims *bias_dims,
                                  const int32_t *bias_data,
                                  const cmsis_nn_dims *output_dims,
                                  q7_t *output_data);

/**
 * @brief Get the required buffer size for S8 basic fully-connected and
 * matrix multiplication layer function for TF Lite
 * @param[in]      filter_dims             dimension of filter
 * @return         The function returns    required buffer size in bytes
 *
 */
int32_t arm_fully_connected_s8_get_buffer_size(const cmsis_nn_dims *filter_dims);

/**
 * @brief Basic s16 Fully Connected function.
 *
 * @param[in, out] ctx            Function context (e.g. temporary buffer). Check the function
 *                                definition file to see if an additional buffer is required.
 *                                Optional function {API}_get_buffer_size() provides the buffer
 *                                size if an additional buffer is required.
 * @param[in]      fc_params      Fully Connected layer parameters.
 *                                fc_params->input_offset  : 0
 *                                fc_params->filter_offset : 0
 *                                fc_params->output_offset : 0
 * @param[in]      quant_params   Per-tensor quantization info.
 *                                It contains the multiplier and shift values to be applied to the output tensor.
 * @param[in]      input_dims     Input (activation) tensor dimensions. Format: [N, H, W, C_IN]
 *                                Input dimension is taken as Nx(H * W * C_IN)
 * @param[in]      input_data     Input (activation) data pointer. Data type: int16
 * @param[in]      filter_dims    Two dimensional filter dimensions. Format: [N, C]
 *                                N : accumulation depth and equals (H * W * C_IN) from input_dims
 *                                C : output depth and equals C_OUT in output_dims
 *                                H & W : Not used
 * @param[in]      filter_data    Filter data pointer. Data type: int8
 * @param[in]      bias_dims      Bias tensor dimensions. Format: [C_OUT]
 *                                N, H, W : Not used
 * @param[in]      bias_data      Bias data pointer. Data type: int64
 * @param[in]      output_dims    Output tensor dimensions. Format: [N, C_OUT]
 *                                N : Batches
 *                                C_OUT : Output depth
 *                                H & W : Not used.
 * @param[in, out] output_data    Output data pointer. Data type: int16
 * @return     The function returns <code>ARM_MATH_SUCCESS</code>
 *
 * @details
 *    - Supported framework: TensorFlow Lite
 *    - q15 is used as data type eventhough it is s16 data. It is done so to be consistent with existing APIs.
 */
arm_status arm_fully_connected_s16(const cmsis_nn_context *ctx,
                                   const cmsis_nn_fc_params *fc_params,
                                   const cmsis_nn_per_tensor_quant_params *quant_params,
                                   const cmsis_nn_dims *input_dims,
                                   const q15_t *input_data,
                                   const cmsis_nn_dims *filter_dims,
                                   const q7_t *filter_data,
                                   const cmsis_nn_dims *bias_dims,
                                   const int64_t *bias_data,
                                   const cmsis_nn_dims *output_dims,
                                   q15_t *output_data);

/**
 * @brief Get the required buffer size for S16 basic fully-connected and
 * matrix multiplication layer function for TF Lite
 * @param[in]      filter_dims             dimension of filter
 * @return         The function returns    required buffer size in bytes
 *
 */
int32_t arm_fully_connected_s16_get_buffer_size(const cmsis_nn_dims *filter_dims);

/**
 * @brief Q7 opt fully-connected layer function
 * @param[in]       pV          pointer to input vector
 * @param[in]       pM          pointer to matrix weights
 * @param[in]       dim_vec     length of the vector
 * @param[in]       num_of_rows number of rows in weight matrix
 * @param[in]       bias_shift  amount of left-shift for bias
 * @param[in]       out_shift   amount of right-shift for output
 * @param[in]       bias        pointer to bias
 * @param[in,out]   pOut        pointer to output vector
 * @param[in,out]   vec_buffer  pointer to buffer space for input
 * @return     The function returns <code>ARM_MATH_SUCCESS</code>
 *
 */

arm_status arm_fully_connected_q7_opt(const q7_t *pV,
                                      const q7_t *pM,
                                      const uint16_t dim_vec,
                                      const uint16_t num_of_rows,
                                      const uint16_t bias_shift,
                                      const uint16_t out_shift,
                                      const q7_t *bias,
                                      q7_t *pOut,
                                      q15_t *vec_buffer);

/**
 * @brief Q15 basic fully-connected layer function
 * @param[in]       pV          pointer to input vector
 * @param[in]       pM          pointer to matrix weights
 * @param[in]       dim_vec     length of the vector
 * @param[in]       num_of_rows number of rows in weight matrix
 * @param[in]       bias_shift  amount of left-shift for bias
 * @param[in]       out_shift   amount of right-shift for output
 * @param[in]       bias        pointer to bias
 * @param[in,out]   pOut        pointer to output vector
 * @param[in,out]   vec_buffer  pointer to buffer space for input
 * @return     The function returns <code>ARM_MATH_SUCCESS</code>
 *
 */

arm_status arm_fully_connected_q15(const q15_t *pV,
                                   const q15_t *pM,
                                   const uint16_t dim_vec,
                                   const uint16_t num_of_rows,
                                   const uint16_t bias_shift,
                                   const uint16_t out_shift,
                                   const q15_t *bias,
                                   q15_t *pOut,
                                   q15_t *vec_buffer);

/**
 * @brief Q15 opt fully-connected layer function
 * @param[in]       pV          pointer to input vector
 * @param[in]       pM          pointer to matrix weights
 * @param[in]       dim_vec     length of the vector
 * @param[in]       num_of_rows number of rows in weight matrix
 * @param[in]       bias_shift  amount of left-shift for bias
 * @param[in]       out_shift   amount of right-shift for output
 * @param[in]       bias        pointer to bias
 * @param[in,out]   pOut        pointer to output vector
 * @param[in,out]   vec_buffer  pointer to buffer space for input
 * @return     The function returns <code>ARM_MATH_SUCCESS</code>
 *
 */

arm_status arm_fully_connected_q15_opt(const q15_t *pV,
                                       const q15_t *pM,
                                       const uint16_t dim_vec,
                                       const uint16_t num_of_rows,
                                       const uint16_t bias_shift,
                                       const uint16_t out_shift,
                                       const q15_t *bias,
                                       q15_t *pOut,
                                       q15_t *vec_buffer);

/**
 * @brief Mixed Q15-Q7 fully-connected layer function
 * @param[in]       pV          pointer to input vector
 * @param[in]       pM          pointer to matrix weights
 * @param[in]       dim_vec     length of the vector
 * @param[in]       num_of_rows number of rows in weight matrix
 * @param[in]       bias_shift  amount of left-shift for bias
 * @param[in]       out_shift   amount of right-shift for output
 * @param[in]       bias        pointer to bias
 * @param[in,out]   pOut        pointer to output vector
 * @param[in,out]   vec_buffer  pointer to buffer space for input
 * @return     The function returns <code>ARM_MATH_SUCCESS</code>
 *
 */

arm_status arm_fully_connected_mat_q7_vec_q15(const q15_t *pV,
                                              const q7_t *pM,
                                              const uint16_t dim_vec,
                                              const uint16_t num_of_rows,
                                              const uint16_t bias_shift,
                                              const uint16_t out_shift,
                                              const q7_t *bias,
                                              q15_t *pOut,
                                              q15_t *vec_buffer);

/**
 * @brief Mixed Q15-Q7 opt fully-connected layer function
 * @param[in]       pV          pointer to input vector
 * @param[in]       pM          pointer to matrix weights
 * @param[in]       dim_vec     length of the vector
 * @param[in]       num_of_rows number of rows in weight matrix
 * @param[in]       bias_shift  amount of left-shift for bias
 * @param[in]       out_shift   amount of right-shift for output
 * @param[in]       bias        pointer to bias
 * @param[in,out]   pOut        pointer to output vector
 * @param[in,out]   vec_buffer  pointer to buffer space for input
 * @return     The function returns <code>ARM_MATH_SUCCESS</code>
 *
 */

arm_status arm_fully_connected_mat_q7_vec_q15_opt(const q15_t *pV,
                                                  const q7_t *pM,
                                                  const uint16_t dim_vec,
                                                  const uint16_t num_of_rows,
                                                  const uint16_t bias_shift,
                                                  const uint16_t out_shift,
                                                  const q7_t *bias,
                                                  q15_t *pOut,
                                                  q15_t *vec_buffer);

/**
 * @brief Matrix-Multiplication Kernels for Convolution
 *
 * These functions are used within convolution layer functions for
 * matrix multiplication.
 *
 * The implementation is similar to CMSIS-DSP arm_mat_mult functions
 * with one Q7 and one Q15 operands. The Q15 operand is the im2col
 * output which is always with 2 columns.
 *
 */

/**
 * @brief Matrix-multiplication function for convolution
 * @param[in]       pA          pointer to operand A
 * @param[in]       pInBuffer   pointer to operand B, always conssists of 2 vectors
 * @param[in]       ch_im_out   numRow of A
 * @param[in]       numCol_A    numCol of A
 * @param[in]       bias_shift  amount of left-shift for bias
 * @param[in]       out_shift   amount of right-shift for output
 * @param[in]       bias        the bias
 * @param[in,out]   pOut        pointer to output
 * @return     The function returns the incremented output pointer
 */

q7_t *arm_nn_mat_mult_kernel_q7_q15(const q7_t *pA,
                                    const q15_t *pInBuffer,
                                    const uint16_t ch_im_out,
                                    const uint16_t numCol_A,
                                    const uint16_t bias_shift,
                                    const uint16_t out_shift,
                                    const q7_t *bias,
                                    q7_t *pOut);
/**
 * @brief Matrix-multiplication function for convolution with per-channel requantization.
 * @param[in]       input_a     pointer to operand A
 * @param[in]       input_b     pointer to operand B, always consists of 2 vectors.
 * @param[in]       output_ch   number of rows of A
 * @param[in]       out_shift  pointer to per output channel requantization shift parameter.
 * @param[in]       out_mult   pointer to per output channel requantization multiplier parameter.
 * @param[in]       out_offset      output tensor offset.
 * @param[in]       activation_min   minimum value to clamp the output to. Range : int8
 * @param[in]       activation_max   maximum value to clamp the output to. Range : int8
 * @param[in]       num_col_a   number of columns of A
 * @param[in]       output_bias per output channel bias. Range : int32
 * @param[in,out]   out_0       pointer to output
 * @return     The function returns one of the two
 *              1. The incremented output pointer for a successful operation or
 *              2. NULL if implementation is not available.
 *
 * @details   This function does the matrix multiplication of weight matrix for all output channels
 *            with 2 columns from im2col and produces two elements/output_channel. The outputs are
 *            clamped in the range provided by activation min and max.
 *            Supported framework: TensorFlow Lite micro.
 */
q7_t *arm_nn_mat_mult_kernel_s8_s16(const q7_t *input_a,
                                    const q15_t *input_b,
                                    const uint16_t output_ch,
                                    const int32_t *out_shift,
                                    const int32_t *out_mult,
                                    const int32_t out_offset,
                                    const int16_t activation_min,
                                    const int16_t activation_max,
                                    const uint16_t num_col_a,
                                    const int32_t *const output_bias,
                                    q7_t *out_0);

/**
 * @brief Matrix-multiplication of re-ordered input B with A.
 *
 * @details  For arguments, refer arm_nn_mat_mult_kernel_s8_s16. The re-ordering is a consequence
 *           of sign extension done by the SXTB16 command on input_b. The outputs are clamped in the range
 *           provided by activation min and max.
 *   * @details
 *   - Supported framework : TensorFlow Lite Micro
 *   - The following constrains on the arguments apply
 *      -# num_col_a is a multiple of 4
 *      -# output_ch is a multiple of 2
 *
 */
q7_t *arm_nn_mat_mult_kernel_s8_s16_reordered(const q7_t *input_a,
                                              const q15_t *input_b,
                                              const uint16_t output_ch,
                                              const int32_t *out_shift,
                                              const int32_t *out_mult,
                                              const int32_t out_offset,
                                              const int16_t activation_min,
                                              const int16_t activation_max,
                                              const uint16_t num_col_a,
                                              const int32_t *const output_bias,
                                              q7_t *out_0);

/**
 *@brief Matrix-multiplication function for convolution with reordered columns
 *@param[in]       pA          pointer to operand A
 *@param[in]       pInBuffer   pointer to operand B, always conssists of 2 vectors
 *@param[in]       ch_im_out   numRow of A
 *@param[in]       numCol_A    numCol of A
 *@param[in]       bias_shift  amount of left-shift for bias
 *@param[in]       out_shift   amount of right-shift for output
 *@param[in]       bias        the bias
 *@param[in,out]   pOut        pointer to output
 *@return     The function returns the incremented output pointer
 *
 *@details  This function assumes that data in pInBuffer are reordered
 */
q7_t *arm_nn_mat_mult_kernel_q7_q15_reordered(const q7_t *pA,
                                              const q15_t *pInBuffer,
                                              const uint16_t ch_im_out,
                                              const uint16_t numCol_A,
                                              const uint16_t bias_shift,
                                              const uint16_t out_shift,
                                              const q7_t *bias,
                                              q7_t *pOut);

#ifdef __cplusplus
}
#endif

/*
 *  Other functions
 *  These layers are typically not timing critical
 *  Basic implementation is supported here
 */

#ifdef __cplusplus
extern "C" {
#endif

/**
 * @defgroup BasicMath Basic math functions
 *
 * Element wise add and multiplication functions.
 *
 */

/**
 * @brief s8 element wise add of two vectors
 * @param[in]       input_1_vect            pointer to input vector 1
 * @param[in]       input_2_vect            pointer to input vector 2
 * @param[in]       input_1_offset          offset for input 1. Range: Range: -127 to 128
 * @param[in]       input_1_mult            multiplier for input 1
 * @param[in]       input_1_shift           shift for input 1
 * @param[in]       input_2_offset          offset for input 2. Range: Range: -127 to 128
 * @param[in]       input_2_mult            multiplier for input 2
 * @param[in]       input_2_shift           shift for input 2
 * @param[in]       left_shift              input left shift
 * @param[in,out]   output                  pointer to output vector
 * @param[in]       out_offset              output offset
 * @param[in]       out_mult                output multiplier
 * @param[in]       out_shift               output shift
 * @param[in]       out_activation_min      minimum value to clamp output to
 * @param[in]       out_activation_max      maximum value to clamp output to
 * @param[in]       block_size              number of samples
 * @return          The function returns    ARM_MATH_SUCCESS
 */
arm_status arm_elementwise_add_s8(const int8_t *input_1_vect,
                                  const int8_t *input_2_vect,
                                  const int32_t input_1_offset,
                                  const int32_t input_1_mult,
                                  const int32_t input_1_shift,
                                  const int32_t input_2_offset,
                                  const int32_t input_2_mult,
                                  const int32_t input_2_shift,
                                  const int32_t left_shift,
                                  int8_t *output,
                                  const int32_t out_offset,
                                  const int32_t out_mult,
                                  const int32_t out_shift,
                                  const int32_t out_activation_min,
                                  const int32_t out_activation_max,
                                  const uint32_t block_size);

/**
 * @brief s8 element wise multiplication
 * @param[in]       input_1_vect            pointer to input vector 1
 * @param[in]       input_2_vect            pointer to input vector 2
 * @param[in]       input_1_offset          offset for input 1. Range: Range: -127 to 128
 * @param[in]       input_2_offset          offset for input 2. Range: Range: -127 to 128
 * @param[in,out]   output                  pointer to output vector
 * @param[in]       out_offset              output offset
 * @param[in]       out_mult                output multiplier
 * @param[in]       out_shift               output shift
 * @param[in]       out_activation_min      minimum value to clamp output to
 * @param[in]       out_activation_max      maximum value to clamp output to
 * @param[in]       block_size              number of samples
 * @return          The function returns    ARM_MATH_SUCCESS
 *
 * @details   Supported framework: TensorFlow Lite micro
 */
arm_status arm_elementwise_mul_s8(const int8_t *input_1_vect,
                                  const int8_t *input_2_vect,
                                  const int32_t input_1_offset,
                                  const int32_t input_2_offset,
                                  int8_t *output,
                                  const int32_t out_offset,
                                  const int32_t out_mult,
                                  const int32_t out_shift,
                                  const int32_t out_activation_min,
                                  const int32_t out_activation_max,
                                  const uint32_t block_size);
/**
 * @defgroup Acti Activation Functions
 *
 * Perform activation layers, including ReLU (Rectified Linear Unit),
 * sigmoid and tanh
 *
 */

/**
 * @brief Q7 RELU function
 * @param[in,out]   data        pointer to input
 * @param[in]       size        number of elements
 * @return none.
 */

void arm_relu_q7(q7_t *data, uint16_t size);

/**
 * @brief s8 ReLU6 function
 * @param[in,out]   data        pointer to input
 * @param[in]       size        number of elements
 */

void arm_relu6_s8(q7_t *data, uint16_t size);

/**
 * @brief Q15 RELU function
 * @param[in,out]   data        pointer to input
 * @param[in]       size        number of elements
 * @return none.
 */

void arm_relu_q15(q15_t *data, uint16_t size);

/**
 * @brief Q7 neural network activation function using direct table look-up
 * @param[in,out]   data        pointer to input
 * @param[in]       size        number of elements
 * @param[in]       int_width   bit-width of the integer part, assume to be smaller than 3
 * @param[in]       type        type of activation functions
 * @return none.
 */

void arm_nn_activations_direct_q7(q7_t *data, uint16_t size, uint16_t int_width, arm_nn_activation_type type);

/**
 * @brief Q15 neural network activation function using direct table look-up
 * @param[in,out]   data        pointer to input
 * @param[in]       size        number of elements
 * @param[in]       int_width   bit-width of the integer part, assume to be smaller than 3
 * @param[in]       type        type of activation functions
 * @return none.
 *
 * @details
 *
 * This is the direct table look-up approach.
 *
 * Assume here the integer part of the fixed-point is <= 3.
 * More than 3 just not making much sense, makes no difference with
 * saturation followed by any of these activation functions.
 */

void arm_nn_activations_direct_q15(q15_t *data, uint16_t size, uint16_t int_width, arm_nn_activation_type type);

/**
 * @defgroup Pooling Pooling Functions
 *
 * Perform pooling functions, including max pooling and average pooling
 *
 */

/**
 * @brief Q7 max pooling function
 * @param[in]       Im_in       pointer to input tensor
 * @param[in]       dim_im_in   input tensor dimension
 * @param[in]       ch_im_in    number of input tensor channels
 * @param[in]       dim_kernel  filter kernel size
 * @param[in]       padding     padding sizes
 * @param[in]       stride      convolution stride
 * @param[in]       dim_im_out  output tensor dimension
 * @param[in,out]   bufferA     pointer to buffer space for input
 * @param[in,out]   Im_out      pointer to output tensor
 * @return none.
 *
 */

void arm_maxpool_q7_HWC(q7_t *Im_in,
                        const uint16_t dim_im_in,
                        const uint16_t ch_im_in,
                        const uint16_t dim_kernel,
                        const uint16_t padding,
                        const uint16_t stride,
                        const uint16_t dim_im_out,
                        q7_t *bufferA,
                        q7_t *Im_out);

/**
 * @brief Q7 average pooling function
 * @param[in]       Im_in       pointer to input tensor
 * @param[in]       dim_im_in   input tensor dimension
 * @param[in]       ch_im_in    number of input tensor channels
 * @param[in]       dim_kernel  filter kernel size
 * @param[in]       padding     padding sizes
 * @param[in]       stride      convolution stride
 * @param[in]       dim_im_out  output tensor dimension
 * @param[in,out]   bufferA     pointer to buffer space for input
 * @param[in,out]   Im_out      pointer to output tensor
 * @return none.
 *
 */

void arm_avepool_q7_HWC(q7_t *Im_in,
                        const uint16_t dim_im_in,
                        const uint16_t ch_im_in,
                        const uint16_t dim_kernel,
                        const uint16_t padding,
                        const uint16_t stride,
                        const uint16_t dim_im_out,
                        q7_t *bufferA,
                        q7_t *Im_out);

/**
 * @brief s8 average pooling function.
 *
 * @param[in, out] ctx            Function context (e.g. temporary buffer). Check the function
 *                                definition file to see if an additional buffer is required.
 *                                Optional function {API}_get_buffer_size() provides the buffer
 *                                size if an additional buffer is required.
 * @param[in]      pool_params    Pooling parameters
 * @param[in]      input_dims     Input (activation) tensor dimensions. Format: [H, W, C_IN]
 *                                Argument 'N' is not used.
 * @param[in]      input_data     Input (activation) data pointer. Data type: int8
 * @param[in]      filter_dims    Filter tensor dimensions. Format: [H, W]
 *                                Argument N and C are not used.
 * @param[in]      output_dims    Output tensor dimensions. Format: [H, W, C_OUT]
 *                                Argument N is not used.
 *                                C_OUT equals C_IN.
 * @param[in, out] output_data    Output data pointer. Data type: int8
 * @return                        The function returns
 *                                    <code>ARM_MATH_SUCCESS</code> - Successful operation
 *
 * @details
 *    - Supported Framework: TensorFlow Lite
 *
 */
arm_status arm_avgpool_s8(const cmsis_nn_context *ctx,
                          const cmsis_nn_pool_params *pool_params,
                          const cmsis_nn_dims *input_dims,
                          const q7_t *input_data,
                          const cmsis_nn_dims *filter_dims,
                          const cmsis_nn_dims *output_dims,
                          q7_t *output_data);

/**
 * @brief Get the required buffer size for S8 average pooling function
 * @param[in]       dim_dst_width         output tensor dimension
 * @param[in]       ch_src                number of input tensor channels
 * @return          The function returns  required buffer size in bytes
 *
 */
int32_t arm_avgpool_s8_get_buffer_size(const int dim_dst_width, const int ch_src);

/**
 * @brief s16 average pooling function.
 *
 * @param[in, out] ctx            Function context (e.g. temporary buffer). Check the function
 *                                definition file to see if an additional buffer is required.
 *                                Optional function {API}_get_buffer_size() provides the buffer
 *                                size if an additional buffer is required.
 * @param[in]      pool_params    Pooling parameters
 * @param[in]      input_dims     Input (activation) tensor dimensions. Format: [H, W, C_IN]
 *                                Argument 'N' is not used.
 * @param[in]      input_data     Input (activation) data pointer. Data type: int16
 * @param[in]      filter_dims    Filter tensor dimensions. Format: [H, W]
 *                                Argument N and C are not used.
 * @param[in]      output_dims    Output tensor dimensions. Format: [H, W, C_OUT]
 *                                Argument N is not used.
 *                                C_OUT equals C_IN.
 * @param[in, out] output_data    Output data pointer. Data type: int16
 * @return                        The function returns
 *                                    <code>ARM_MATH_SUCCESS</code> - Successful operation
 *
 * @details
 *    - Supported Framework: TensorFlow Lite
 *
 */
arm_status arm_avgpool_s16(const cmsis_nn_context *ctx,
                           const cmsis_nn_pool_params *pool_params,
                           const cmsis_nn_dims *input_dims,
                           const int16_t *input_data,
                           const cmsis_nn_dims *filter_dims,
                           const cmsis_nn_dims *output_dims,
                           int16_t *output_data);

/**
 * @brief Get the required buffer size for S16 average pooling function
 * @param[in]       dim_dst_width         output tensor dimension
 * @param[in]       ch_src                number of input tensor channels
 * @return          The function returns  required buffer size in bytes
 *
 */
int32_t arm_avgpool_s16_get_buffer_size(const int dim_dst_width, const int ch_src);

/**
 * @brief s8 max pooling function.
 *
 * @param[in, out] ctx            Function context (e.g. temporary buffer). Check the function
 *                                definition file to see if an additional buffer is required.
 *                                Optional function {API}_get_buffer_size() provides the buffer
 *                                size if an additional buffer is required.
 * @param[in]      pool_params    Pooling parameters
 * @param[in]      input_dims     Input (activation) tensor dimensions. Format: [H, W, C_IN]
 *                                Argument 'N' is not used.
 * @param[in]      input_data     Input (activation) data pointer. The input tensor must not
 *                                overlap with the output tensor. Data type: int8
 * @param[in]      filter_dims    Filter tensor dimensions. Format: [H, W]
 *                                Argument N and C are not used.
 * @param[in]      output_dims    Output tensor dimensions. Format: [H, W, C_OUT]
 *                                Argument N is not used.
 *                                C_OUT equals C_IN.
 * @param[in, out] output_data    Output data pointer. Data type: int8
 * @return                        The function returns
 *                                    <code>ARM_MATH_SUCCESS</code> - Successful operation
 *
 * @details
 *    - Supported Framework: TensorFlow Lite
 *
 */
arm_status arm_max_pool_s8(const cmsis_nn_context *ctx,
                           const cmsis_nn_pool_params *pool_params,
                           const cmsis_nn_dims *input_dims,
                           const q7_t *input_data,
                           const cmsis_nn_dims *filter_dims,
                           const cmsis_nn_dims *output_dims,
                           q7_t *output_data);

/**
 * @brief s16 max pooling function.
 *
 * @param[in, out] ctx            Function context (e.g. temporary buffer). Check the function
 *                                definition file to see if an additional buffer is required.
 *                                Optional function {API}_get_buffer_size() provides the buffer
 *                                size if an additional buffer is required.
 * @param[in]      pool_params    Pooling parameters
 * @param[in]      input_dims     Input (activation) tensor dimensions. Format: [H, W, C_IN]
 *                                Argument 'N' is not used.
 * @param[in]      input_data     Input (activation) data pointer. The input tensor must not
 *                                overlap with the output tensor. Data type: int16
 * @param[in]      filter_dims    Filter tensor dimensions. Format: [H, W]
 *                                Argument N and C are not used.
 * @param[in]      output_dims    Output tensor dimensions. Format: [H, W, C_OUT]
 *                                Argument N is not used.
 *                                C_OUT equals C_IN.
 * @param[in, out] output_data    Output data pointer. Data type: int16
 * @return                        The function returns
 *                                    <code>ARM_MATH_SUCCESS</code> - Successful operation
 *
 * @details
 *    - Supported Framework: TensorFlow Lite
 *
 */
arm_status arm_max_pool_s16(const cmsis_nn_context *ctx,
                            const cmsis_nn_pool_params *pool_params,
                            const cmsis_nn_dims *input_dims,
                            const int16_t *src,
                            const cmsis_nn_dims *filter_dims,
                            const cmsis_nn_dims *output_dims,
                            int16_t *dst);

/**
 * @defgroup Softmax Softmax Functions
 *
 * EXP(2) based softmax functions.
 *
 */

/**
 * @brief Q7 softmax function
 * @param[in]       vec_in      pointer to input vector
 * @param[in]       dim_vec     input vector dimension
 * @param[out]      p_out       pointer to output vector
 *
 * @note This function is an optimized version which is not bit-accurate with
 *       TensorFlow Lite's kernel
 *
 */

void arm_softmax_q7(const q7_t *vec_in, const uint16_t dim_vec, q7_t *p_out);

/**
 * @brief Q7 softmax function with batch parameter
 * @param[in]       vec_in      pointer to input vector
 * @param[in]       nb_batches  number of batches
 * @param[in]       dim_vec     input vector dimension
 * @param[out]      p_out       pointer to output vector
 * @return none.
 *
 * @note This function is an optimized version which is not bit-accurate with
 *       TensorFlow Lite's kernel
 *
 */

void arm_softmax_with_batch_q7(const q7_t *vec_in, const uint16_t nb_batches, const uint16_t dim_vec, q7_t *p_out);
/**
 * @brief Q15 softmax function
 * @param[in]       vec_in      pointer to input vector
 * @param[in]       dim_vec     input vector dimension
 * @param[out]      p_out       pointer to output vector
 * @return none.
 *
 * @note This function is an optimized version which is not bit-accurate with
 *       TensorFlow Lite's kernel
 *
 */

void arm_softmax_q15(const q15_t *vec_in, const uint16_t dim_vec, q15_t *p_out);

/**
 * @brief S8 softmax function
 * @param[in]  input     Pointer to the input tensor
 * @param[in]  num_rows  Number of rows in the input tensor
 * @param[in]  row_size  Number of elements in each input row
 * @param[in]  mult      Input quantization multiplier
 * @param[in]  shift     Input quantization shift within the range [0, 31]
 * @param[in]  diff_min  Minimum difference with max in row. Used to check if
 *                       the quantized exponential operation can be performed
 * @param[out] output    Pointer to the output tensor
 *
 * @note Supported framework: TensorFlow Lite micro (bit-accurate)
 *
 */

void arm_softmax_s8(const int8_t *input,
                    const int32_t num_rows,
                    const int32_t row_size,
                    const int32_t mult,
                    const int32_t shift,
                    const int32_t diff_min,
                    int8_t *output);

/**
 * @brief U8 softmax function
 * @param[in]  input     Pointer to the input tensor
 * @param[in]  num_rows  Number of rows in the input tensor
 * @param[in]  row_size  Number of elements in each input row
 * @param[in]  mult      Input quantization multiplier
 * @param[in]  shift     Input quantization shift within the range [0, 31]
 * @param[in]  diff_min  Minimum difference with max in row. Used to check if
 *                       the quantized exponential operation can be performed
 * @param[out] output    Pointer to the output tensor
 *
 * @note Supported framework: TensorFlow Lite micro (bit-accurate)
 *
 */

void arm_softmax_u8(const uint8_t *input,
                    const int32_t num_rows,
                    const int32_t row_size,
                    const int32_t mult,
                    const int32_t shift,
                    const int32_t diff_min,
                    uint8_t *output);

/**
 * @brief uint8 depthwise convolution function with asymmetric quantization
 *        Unless specified otherwise, arguments are mandatory.
 *
 * @param[in]     input     Pointer to input tensor
 * @param[in]     input_x   Width of input tensor
 * @param[in]     input_y   Height of input tensor
 * @param[in]     input_ch  Channels in input tensor
 * @param[in]     kernel    Pointer to kernel weights
 * @param[in]     kernel_x  Width of kernel
 * @param[in]     kernel_y  Height of kernel
 * @param[in]     ch_mult   Number of channel multiplier
 * @param[in]     pad_x     Padding sizes x
 * @param[in]     pad_y     Padding sizes y
 * @param[in]     stride_x  stride along the width
 * @param[in]     stride_y  stride along the height
 * @param[in]     dilation_x Dilation along width. Not used and intended for future enhancement.
 * @param[in]     dilation_y Dilation along height. Not used and intended for future enhancement.
 * @param[in]     bias       Pointer to optional bias values. If no bias is
 *                           availble, NULL is expected
 * @param[in]     input_offset  Input tensor zero offset
 * @param[in]     filter_offset Kernel tensor zero offset
 * @param[in]     output_offset Output tensor zero offset
 * @param[in,out] output        Pointer to output tensor
 * @param[in]     output_x  Width of output tensor
 * @param[in]     output_y  Height of output tensor
 * @param[in]     output_activation_min   Minimum value to clamp the output to. Range : {0, 255}
 * @param[in]     output_activation_max   Minimum value to clamp the output to. Range : {0, 255}
 * @param[in]     out_shift  Amount of right-shift for output
 * @param[in]     out_mult   Output multiplier for requantization
 * @return        The function returns the following
 *                <code>ARM_MATH_SUCCESS</code> - Successful operation
 *
 */
arm_status arm_depthwise_conv_u8_basic_ver1(const uint8_t *input,
                                            const uint16_t input_x,
                                            const uint16_t input_y,
                                            const uint16_t input_ch,
                                            const uint8_t *kernel,
                                            const uint16_t kernel_x,
                                            const uint16_t kernel_y,
                                            const int16_t ch_mult,
                                            const int16_t pad_x,
                                            const int16_t pad_y,
                                            const int16_t stride_x,
                                            const int16_t stride_y,
                                            const int16_t dilation_x,
                                            const int16_t dilation_y,
                                            const int32_t *bias,
                                            const int32_t input_offset,
                                            const int32_t filter_offset,
                                            const int32_t output_offset,
                                            uint8_t *output,
                                            const uint16_t output_x,
                                            const uint16_t output_y,
                                            const int32_t output_activation_min,
                                            const int32_t output_activation_max,
                                            const int32_t out_shift,
                                            const int32_t out_mult);

/**
 * @defgroup Reshape Reshape Functions
 *
 */

/**
 * @brief Reshape a s8 vector into another with different shape
 * @param[in]  input      points to the s8 input vector
 * @param[out] output     points to the s8 output vector
 * @param[in]  total_size total size of the input and output vectors in bytes
 *
 * @note The output is expected to be in a memory area that does not overlap with the input's
 *
 */
void arm_reshape_s8(const int8_t *input, int8_t *output, const uint32_t total_size);

/**
 * @defgroup Concatenation Concatenation Functions
 *
 */

/**
 * @brief int8/uint8 concatenation function to be used for concatenating N-tensors along the X axis
 *        This function should be called for each input tensor to concatenate. The argument offset_x
 *        will be used to store the input tensor in the correct position in the output tensor
 *
 *        i.e.    offset_x = 0
 *                for(i = 0 i < num_input_tensors; ++i)
 *                {
 *                    arm_concatenation_s8_x(&input[i], ..., &output, ..., ..., offset_x)
 *                    offset_x += input_x[i]
 *                }
 *
 *        This function assumes that the output tensor has:
 *        -# The same height of the input tensor
 *        -# The same number of channels of the input tensor
 *        -# The same batch size of the input tensor
 *
 *        Unless specified otherwise, arguments are mandatory.
 *
 * @note This function, data layout independent, can be used to concatenate either int8 or uint8 tensors because it
 *      does not involve any arithmetic operation
 *
 * @param[in]  input    Pointer to input tensor. Input tensor must not overlap with the output tensor.
 * @param[in]  input_x  Width of input tensor
 * @param[in]  input_y  Height of input tensor
 * @param[in]  input_z  Channels in input tensor
 * @param[in]  input_w  Batch size in input tensor
 * @param[out] output   Pointer to output tensor. Expected to be at least
 *                          (input_x * input_y * input_z * input_w) + offset_x
 *                      bytes.
 * @param[in]  output_x Width of output tensor
 * @param[in]  offset_x The offset (in number of elements) on the X axis to start concatenating the input tensor
 *                      It is user responsibility to provide the correct value
 *
 * <b> Input constraints</b>
 * offset_x is less than output_x
 *
 */
void arm_concatenation_s8_x(const int8_t *input,
                            const uint16_t input_x,
                            const uint16_t input_y,
                            const uint16_t input_z,
                            const uint16_t input_w,
                            int8_t *output,
                            const uint16_t output_x,
                            const uint32_t offset_x);

/**
 * @brief int8/uint8 concatenation function to be used for concatenating N-tensors along the Y axis
 *        This function should be called for each input tensor to concatenate. The argument offset_y
 *        will be used to store the input tensor in the correct position in the output tensor
 *
 *        i.e.    offset_y = 0
 *                for(i = 0 i < num_input_tensors; ++i)
 *                {
 *                    arm_concatenation_s8_y(&input[i], ..., &output, ..., ..., offset_y)
 *                    offset_y += input_y[i]
 *                }
 *
 *        This function assumes that the output tensor has:
 *        -# The same width of the input tensor
 *        -# The same number of channels of the input tensor
 *        -# The same batch size of the input tensor
 *
 *        Unless specified otherwise, arguments are mandatory.
 *
 * @note This function, data layout independent, can be used to concatenate either int8 or uint8 tensors because it
 *       does not involve any arithmetic operation
 *
 * @param[in]  input    Pointer to input tensor. Input tensor must not overlap with the output tensor.
 * @param[in]  input_x  Width of input tensor
 * @param[in]  input_y  Height of input tensor
 * @param[in]  input_z  Channels in input tensor
 * @param[in]  input_w  Batch size in input tensor
 * @param[out] output   Pointer to output tensor. Expected to be at least
 *                          (input_z * input_w * input_x * input_y) + offset_y
 *                      bytes.
 * @param[in]  output_y Height of output tensor
 * @param[in]  offset_y The offset on the Y axis to start concatenating the input tensor
 *                      It is user responsibility to provide the correct value
 *
 * <b> Input constraints</b>
 * offset_y is less than output_y
 *
 */
void arm_concatenation_s8_y(const int8_t *input,
                            const uint16_t input_x,
                            const uint16_t input_y,
                            const uint16_t input_z,
                            const uint16_t input_w,
                            int8_t *output,
                            const uint16_t output_y,
                            const uint32_t offset_y);

/**
 * @brief int8/uint8 concatenation function to be used for concatenating N-tensors along the Z axis
 *        This function should be called for each input tensor to concatenate. The argument offset_z
 *        will be used to store the input tensor in the correct position in the output tensor
 *
 *        i.e.    offset_z = 0
 *                for(i = 0 i < num_input_tensors; ++i)
 *                {
 *                    arm_concatenation_s8_z(&input[i], ..., &output, ..., ..., offset_z)
 *                    offset_z += input_z[i]
 *                }
 *
 *        This function assumes that the output tensor has:
 *        -# The same width of the input tensor
 *        -# The same height of the input tensor
 *        -# The same batch size of the input tensor
 *
 *        Unless specified otherwise, arguments are mandatory.
 *
 * @note This function, data layout independent, can be used to concatenate either int8 or uint8 tensors because it
 *       does not involve any arithmetic operation
 *
 * @param[in]  input    Pointer to input tensor. Input tensor must not overlap with output tensor.
 * @param[in]  input_x  Width of input tensor
 * @param[in]  input_y  Height of input tensor
 * @param[in]  input_z  Channels in input tensor
 * @param[in]  input_w  Batch size in input tensor
 * @param[out] output   Pointer to output tensor. Expected to be at least
 *                          (input_x * input_y * input_z * input_w) + offset_z
 *                      bytes.
 * @param[in]  output_z Channels in output tensor
 * @param[in]  offset_z The offset on the Z axis to start concatenating the input tensor
 *                      It is user responsibility to provide the correct value
 *
 * <b> Input constraints</b>
 * offset_z is less than output_z
 *
 */
void arm_concatenation_s8_z(const int8_t *input,
                            const uint16_t input_x,
                            const uint16_t input_y,
                            const uint16_t input_z,
                            const uint16_t input_w,
                            int8_t *output,
                            const uint16_t output_z,
                            const uint32_t offset_z);

/**
 * @brief int8/uint8 concatenation function to be used for concatenating N-tensors along the W axis (Batch size)
 *        This function should be called for each input tensor to concatenate. The argument offset_w
 *        will be used to store the input tensor in the correct position in the output tensor
 *
 *        i.e.    offset_w = 0
 *                for(i = 0 i < num_input_tensors; ++i)
 *                {
 *                    arm_concatenation_s8_w(&input[i], ..., &output, ..., ..., offset_w)
 *                    offset_w += input_w[i]
 *                }
 *
 *        This function assumes that the output tensor has:
 *        -# The same width of the input tensor
 *        -# The same height of the input tensor
 *        -# The same number o channels of the input tensor
 *
 *        Unless specified otherwise, arguments are mandatory.
 *
 * @note This function, data layout independent, can be used to concatenate either int8 or uint8 tensors because it
 *       does not involve any arithmetic operation
 *
 * @param[in]  input    Pointer to input tensor
 * @param[in]  input_x  Width of input tensor
 * @param[in]  input_y  Height of input tensor
 * @param[in]  input_z  Channels in input tensor
 * @param[in]  input_w  Batch size in input tensor
 * @param[out] output   Pointer to output tensor. Expected to be at least
 *                          input_x * input_y * input_z * input_w
 *                      bytes.
 * @param[in]  offset_w The offset on the W axis to start concatenating the input tensor
 *                      It is user responsibility to provide the correct value
 *
 */
void arm_concatenation_s8_w(const int8_t *input,
                            const uint16_t input_x,
                            const uint16_t input_y,
                            const uint16_t input_z,
                            const uint16_t input_w,
                            int8_t *output,
                            const uint32_t offset_w);
/**
 * @defgroup SVDF SVDF Layer Functions
 *
 */

/**
 * @brief s8 SVDF function
 *
 * @param[in]   input_ctx Temporary scratch buffer
 * @param[in]   output_ctx Temporary output scratch buffer
 * @param[in]   svdf_params SVDF Parameters
 *              Range of svdf_params->input_offset  : [-128, 127]
 *              Range of svdf_params->output_offset  : [-128, 127]
 * @param[in]   input_quant_params Input quantization parameters
 * @param[in]   output_quant_params Output quantization parameters
 * @param[in]   input_dims Input tensor dimensions
 * @param[in]   input_data Pointer to input tensor
 * @param[in]   state_dims State tensor dimensions
 * @param[in]   state_data Pointer to state tensor
 * @param[in]   weights_feature_dims Weights (feature) tensor dimensions
 * @param[in]   weights_feature_data Pointer to the weights (feature) tensor
 * @param[in]   weights_time_dims Weights (time) tensor dimensions
 * @param[in]   weights_time_data Pointer to the weights (time) tensor
 * @param[in]   bias_dims Bias tensor dimensions
 * @param[in]   bias_data Pointer to bias tensor
 * @param[in]   output_dims Output tensor dimensions
 * @param[out]  output_data Pointer to the output tensor
 *
 * @return     The function returns <code>ARM_MATH_SUCCESS</code>
 *
 * @details
 *    1. Supported framework: TensorFlow Lite micro
 *    2. q7 is used as data type eventhough it is s8 data. It is done so to be consistent with existing APIs.
 *
 */
arm_status arm_svdf_s8(const cmsis_nn_context *input_ctx,
                       const cmsis_nn_context *output_ctx,
                       const cmsis_nn_svdf_params *svdf_params,
                       const cmsis_nn_per_tensor_quant_params *input_quant_params,
                       const cmsis_nn_per_tensor_quant_params *output_quant_params,
                       const cmsis_nn_dims *input_dims,
                       const q7_t *input_data,
                       const cmsis_nn_dims *state_dims,
                       q15_t *state_data,
                       const cmsis_nn_dims *weights_feature_dims,
                       const q7_t *weights_feature_data,
                       const cmsis_nn_dims *weights_time_dims,
                       const q15_t *weights_time_data,
                       const cmsis_nn_dims *bias_dims,
                       const q31_t *bias_data,
                       const cmsis_nn_dims *output_dims,
                       q7_t *output_data);

#ifdef __cplusplus
}
#endif

#endif<|MERGE_RESOLUTION|>--- conflicted
+++ resolved
@@ -21,11 +21,7 @@
  * Title:        arm_nnfunctions.h
  * Description:  Public header file for CMSIS NN Library
  *
-<<<<<<< HEAD
  * $Date:        24 January 2022
-=======
- * $Date:        20 January 2022
->>>>>>> 5b58d2da
  * $Revision:    V.7.4.0
  *
  * Target Processor:  Cortex-M CPUs

--- conflicted
+++ resolved
@@ -21,14 +21,8 @@
  * Title:        arm_nnsupportfunctions.h
  * Description:  Public header file of support functions for CMSIS NN Library
  *
-<<<<<<< HEAD
-
  * $Date:        19. April 2022
- * $Revision:    V.6.2.2
-=======
- * $Date:        16 March 2022
- * $Revision:    V.7.0.0
->>>>>>> 8eeca035
+ * $Revision:    V.7.0.1
  *
  * Target Processor:  Cortex-M CPUs
  * -------------------------------------------------------------------- */

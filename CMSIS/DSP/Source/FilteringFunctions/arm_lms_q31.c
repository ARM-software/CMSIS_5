/* ----------------------------------------------------------------------
 * Project:      CMSIS DSP Library
 * Title:        arm_lms_q31.c
 * Description:  Processing function for the Q31 LMS filter
 *
 * $Date:        27. January 2017
 * $Revision:    V.1.5.1
 *
 * Target Processor: Cortex-M cores
 * -------------------------------------------------------------------- */
/*
 * Copyright (C) 2010-2017 ARM Limited or its affiliates. All rights reserved.
 *
 * SPDX-License-Identifier: Apache-2.0
 *
 * Licensed under the Apache License, Version 2.0 (the License); you may
 * not use this file except in compliance with the License.
 * You may obtain a copy of the License at
 *
 * www.apache.org/licenses/LICENSE-2.0
 *
 * Unless required by applicable law or agreed to in writing, software
 * distributed under the License is distributed on an AS IS BASIS, WITHOUT
 * WARRANTIES OR CONDITIONS OF ANY KIND, either express or implied.
 * See the License for the specific language governing permissions and
 * limitations under the License.
 */

#include "arm_math.h"
/**
 * @ingroup groupFilters
 */

/**
 * @addtogroup LMS
 * @{
 */

 /**
 * @brief Processing function for Q31 LMS filter.
 * @param[in]  *S points to an instance of the Q15 LMS filter structure.
 * @param[in]  *pSrc points to the block of input data.
 * @param[in]  *pRef points to the block of reference data.
 * @param[out] *pOut points to the block of output data.
 * @param[out] *pErr points to the block of error data.
 * @param[in]  blockSize number of samples to process.
 * @return     none.
 *
 * \par Scaling and Overflow Behavior:
 * The function is implemented using an internal 64-bit accumulator.
 * The accumulator has a 2.62 format and maintains full precision of the intermediate
 * multiplication results but provides only a single guard bit.
 * Thus, if the accumulator result overflows it wraps around rather than clips.
 * In order to avoid overflows completely the input signal must be scaled down by
 * log2(numTaps) bits.
 * The reference signal should not be scaled down.
 * After all multiply-accumulates are performed, the 2.62 accumulator is shifted
 * and saturated to 1.31 format to yield the final result.
 * The output signal and error signal are in 1.31 format.
 *
 * \par
 * 	In this filter, filter coefficients are updated for each sample and the updation of filter cofficients are saturted.
 */

void arm_lms_q31(
  const arm_lms_instance_q31 * S,
  q31_t * pSrc,
  q31_t * pRef,
  q31_t * pOut,
  q31_t * pErr,
  uint32_t blockSize)
{
  q31_t *pState = S->pState;                     /* State pointer */
  uint32_t numTaps = S->numTaps;                 /* Number of filter coefficients in the filter */
<<<<<<< HEAD
  q31_t *pCoeffs = S->pCoeffs;             /* Coefficient pointer */
=======
  q31_t *pCoeffs = S->pCoeffs;                   /* Coefficient pointer */
>>>>>>> 14a31915
  q31_t *pStateCurnt;                            /* Points to the current sample of the state */
  q31_t mu = S->mu;                              /* Adaptive factor */
  q31_t *px;                                     /* Temporary pointer for state */
  q31_t *pb;                                     /* Temporary pointer for coefficient buffer */
  uint32_t tapCnt, blkCnt;                       /* Loop counters */
  q63_t acc;                                     /* Accumulator */
  q31_t e = 0;                                   /* error of data sample */
  q31_t alpha;                                   /* Intermediate constant for taps update */
  q31_t coef;                                    /* Temporary variable for coef */
  q31_t acc_l, acc_h;                            /*  temporary input */
  uint32_t uShift = ((uint32_t) S->postShift + 1U);
  uint32_t lShift = 32U - uShift;                /*  Shift to be applied to the output */

  /* S->pState points to buffer which contains previous frame (numTaps - 1) samples */
  /* pStateCurnt points to the location where the new input data should be written */
  pStateCurnt = &(S->pState[(numTaps - 1U)]);

  /* Initializing blkCnt with blockSize */
  blkCnt = blockSize;


#if defined (ARM_MATH_DSP)

  /* Run the below code for Cortex-M4 and Cortex-M3 */

  while (blkCnt > 0U)
  {
    /* Copy the new input sample into the state buffer */
    *pStateCurnt++ = *pSrc++;

    /* Initialize state pointer */
    px = pState;

    /* Initialize coefficient pointer */
    pb = pCoeffs;

    /* Set the accumulator to zero */
    acc = 0;

    /* Loop unrolling.  Process 4 taps at a time. */
    tapCnt = numTaps >> 2;

    while (tapCnt > 0U)
    {
      /* Perform the multiply-accumulate */
      /* acc +=  b[N] * x[n-N] */
      acc += ((q63_t) (*px++)) * (*pb++);

      /* acc +=  b[N-1] * x[n-N-1] */
      acc += ((q63_t) (*px++)) * (*pb++);

      /* acc +=  b[N-2] * x[n-N-2] */
      acc += ((q63_t) (*px++)) * (*pb++);

      /* acc +=  b[N-3] * x[n-N-3] */
      acc += ((q63_t) (*px++)) * (*pb++);

      /* Decrement the loop counter */
      tapCnt--;
    }

    /* If the filter length is not a multiple of 4, compute the remaining filter taps */
    tapCnt = numTaps % 0x4U;

    while (tapCnt > 0U)
    {
      /* Perform the multiply-accumulate */
      acc += ((q63_t) (*px++)) * (*pb++);

      /* Decrement the loop counter */
      tapCnt--;
    }

    /* Converting the result to 1.31 format */
    /* Calc lower part of acc */
    acc_l = acc & 0xffffffff;

    /* Calc upper part of acc */
    acc_h = (acc >> 32) & 0xffffffff;

    acc = (uint32_t) acc_l >> lShift | acc_h << uShift;

    /* Store the result from accumulator into the destination buffer. */
    *pOut++ = (q31_t) acc;

    /* Compute and store error */
    e = *pRef++ - (q31_t) acc;

    *pErr++ = (q31_t) e;

    /* Compute alpha i.e. intermediate constant for taps update */
    alpha = (q31_t) (((q63_t) e * mu) >> 31);

    /* Initialize state pointer */
    /* Advance state pointer by 1 for the next sample */
    px = pState++;

    /* Initialize coefficient pointer */
    pb = pCoeffs;

    /* Loop unrolling.  Process 4 taps at a time. */
    tapCnt = numTaps >> 2;

    /* Update filter coefficients */
    while (tapCnt > 0U)
    {
      /* coef is in 2.30 format */
      coef = (q31_t) (((q63_t) alpha * (*px++)) >> (32));
      /* get coef in 1.31 format by left shifting */
      *pb = clip_q63_to_q31((q63_t) * pb + (coef << 1U));
      /* update coefficient buffer to next coefficient */
      pb++;

      coef = (q31_t) (((q63_t) alpha * (*px++)) >> (32));
      *pb = clip_q63_to_q31((q63_t) * pb + (coef << 1U));
      pb++;

      coef = (q31_t) (((q63_t) alpha * (*px++)) >> (32));
      *pb = clip_q63_to_q31((q63_t) * pb + (coef << 1U));
      pb++;

      coef = (q31_t) (((q63_t) alpha * (*px++)) >> (32));
      *pb = clip_q63_to_q31((q63_t) * pb + (coef << 1U));
      pb++;

      /* Decrement the loop counter */
      tapCnt--;
    }

    /* If the filter length is not a multiple of 4, compute the remaining filter taps */
    tapCnt = numTaps % 0x4U;

    while (tapCnt > 0U)
    {
      /* Perform the multiply-accumulate */
      coef = (q31_t) (((q63_t) alpha * (*px++)) >> (32));
      *pb = clip_q63_to_q31((q63_t) * pb + (coef << 1U));
      pb++;

      /* Decrement the loop counter */
      tapCnt--;
    }

    /* Decrement the loop counter */
    blkCnt--;
  }

  /* Processing is complete. Now copy the last numTaps - 1 samples to the
     start of the state buffer. This prepares the state buffer for the
     next function call. */

  /* Points to the start of the pState buffer */
  pStateCurnt = S->pState;

  /* Loop unrolling for (numTaps - 1U) samples copy */
  tapCnt = (numTaps - 1U) >> 2U;

  /* copy data */
  while (tapCnt > 0U)
  {
    *pStateCurnt++ = *pState++;
    *pStateCurnt++ = *pState++;
    *pStateCurnt++ = *pState++;
    *pStateCurnt++ = *pState++;

    /* Decrement the loop counter */
    tapCnt--;
  }

  /* Calculate remaining number of copies */
  tapCnt = (numTaps - 1U) % 0x4U;

  /* Copy the remaining q31_t data */
  while (tapCnt > 0U)
  {
    *pStateCurnt++ = *pState++;

    /* Decrement the loop counter */
    tapCnt--;
  }

#else

  /* Run the below code for Cortex-M0 */

  while (blkCnt > 0U)
  {
    /* Copy the new input sample into the state buffer */
    *pStateCurnt++ = *pSrc++;

    /* Initialize pState pointer */
    px = pState;

    /* Initialize pCoeffs pointer */
    pb = pCoeffs;

    /* Set the accumulator to zero */
    acc = 0;

    /* Loop over numTaps number of values */
    tapCnt = numTaps;

    while (tapCnt > 0U)
    {
      /* Perform the multiply-accumulate */
      acc += ((q63_t) (*px++)) * (*pb++);

      /* Decrement the loop counter */
      tapCnt--;
    }

    /* Converting the result to 1.31 format */
    /* Store the result from accumulator into the destination buffer. */
    /* Calc lower part of acc */
    acc_l = acc & 0xffffffff;

    /* Calc upper part of acc */
    acc_h = (acc >> 32) & 0xffffffff;

    acc = (uint32_t) acc_l >> lShift | acc_h << uShift;

    *pOut++ = (q31_t) acc;

    /* Compute and store error */
    e = *pRef++ - (q31_t) acc;

    *pErr++ = (q31_t) e;

    /* Weighting factor for the LMS version */
    alpha = (q31_t) (((q63_t) e * mu) >> 31);

    /* Initialize pState pointer */
    /* Advance state pointer by 1 for the next sample */
    px = pState++;

    /* Initialize pCoeffs pointer */
    pb = pCoeffs;

    /* Loop over numTaps number of values */
    tapCnt = numTaps;

    while (tapCnt > 0U)
    {
      /* Perform the multiply-accumulate */
      coef = (q31_t) (((q63_t) alpha * (*px++)) >> (32));
      *pb = clip_q63_to_q31((q63_t) * pb + (coef << 1U));
      pb++;

      /* Decrement the loop counter */
      tapCnt--;
    }

    /* Decrement the loop counter */
    blkCnt--;
  }

  /* Processing is complete. Now copy the last numTaps - 1 samples to the
     start of the state buffer. This prepares the state buffer for the
     next function call. */

  /* Points to the start of the pState buffer */
  pStateCurnt = S->pState;

  /*  Copy (numTaps - 1U) samples  */
  tapCnt = (numTaps - 1U);

  /* Copy the data */
  while (tapCnt > 0U)
  {
    *pStateCurnt++ = *pState++;

    /* Decrement the loop counter */
    tapCnt--;
  }

#endif /*   #if defined (ARM_MATH_DSP) */

}

/**
   * @} end of LMS group
   */<|MERGE_RESOLUTION|>--- conflicted
+++ resolved
@@ -72,11 +72,7 @@
 {
   q31_t *pState = S->pState;                     /* State pointer */
   uint32_t numTaps = S->numTaps;                 /* Number of filter coefficients in the filter */
-<<<<<<< HEAD
-  q31_t *pCoeffs = S->pCoeffs;             /* Coefficient pointer */
-=======
   q31_t *pCoeffs = S->pCoeffs;                   /* Coefficient pointer */
->>>>>>> 14a31915
   q31_t *pStateCurnt;                            /* Points to the current sample of the state */
   q31_t mu = S->mu;                              /* Adaptive factor */
   q31_t *px;                                     /* Temporary pointer for state */

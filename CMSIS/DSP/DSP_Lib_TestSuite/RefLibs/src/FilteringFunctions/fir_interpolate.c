--- conflicted
+++ resolved
@@ -98,11 +98,7 @@
   uint32_t blockSize)
 {
   q31_t *pState = S->pState;                     /* State pointer */
-<<<<<<< HEAD
   const q31_t *pCoeffs = S->pCoeffs;             /* Coefficient pointer */
-=======
-  q31_t *pCoeffs = S->pCoeffs;                   /* Coefficient pointer */
->>>>>>> 14a31915
   q31_t *pStateCurnt;                            /* Points to the current sample of the state */
   const q31_t *ptr1, *ptr2;                      /* Temporary pointers for state and coefficient buffers */
 
@@ -203,11 +199,7 @@
   uint32_t blockSize)
 {
   q15_t *pState = S->pState;                     /* State pointer                                            */
-<<<<<<< HEAD
   const q15_t *pCoeffs = S->pCoeffs;             /* Coefficient pointer                                      */
-=======
-  q15_t *pCoeffs = S->pCoeffs;                   /* Coefficient pointer                                      */
->>>>>>> 14a31915
   q15_t *pStateCurnt;                            /* Points to the current sample of the state                */
   const q15_t *ptr1, *ptr2;                      /* Temporary pointers for state and coefficient buffers     */
   q63_t sum;                                     /* Accumulator */

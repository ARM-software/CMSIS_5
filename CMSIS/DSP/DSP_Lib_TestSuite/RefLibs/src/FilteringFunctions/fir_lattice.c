--- conflicted
+++ resolved
@@ -83,15 +83,9 @@
   uint32_t blockSize)
 {
   q31_t *pState;                                 /* State pointer */
-<<<<<<< HEAD
-  q31_t *pCoeffs = S->pCoeffs;             /* Coefficient pointer */
-  q31_t *px;                               /* temporary state pointer */
-  q31_t *pk;                               /* temporary coefficient pointer */
-=======
   q31_t *pCoeffs = S->pCoeffs;                   /* Coefficient pointer */
   q31_t *px;                                     /* temporary state pointer */
   q31_t *pk;                                     /* temporary coefficient pointer */
->>>>>>> 14a31915
   q31_t fcurr, fnext, gcurr, gnext;              /* temporary variables */
   uint32_t numStages = S->numStages;             /* Length of the filter */
   uint32_t blkCnt, stageCnt;                     /* temporary variables for counts */

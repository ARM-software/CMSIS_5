<?xml version="1.0" encoding="UTF-8"?>

<package schemaVersion="1.3" xmlns:xs="http://www.w3.org/2001/XMLSchema-instance" xs:noNamespaceSchemaLocation="PACK.xsd">
  <name>CMSIS</name>
  <description>CMSIS (Cortex Microcontroller Software Interface Standard)</description>
  <vendor>ARM</vendor>
  <!-- <license>license.txt</license> -->
  <url>http://www.keil.com/pack/</url>

  <releases>
<<<<<<< HEAD
    <release version="5.5.0" date="2019-03-15">
=======
    <release version="5.5.1-dev0">
      Active development...
    </release>
    <release version="5.5.0-rc1" date="2019-03-18">
>>>>>>> 191afdb9
      The following folders have been removed:
        - CMSIS/Lib/ (superseded by CMSIS/DSP/Lib/)
        - CMSIS/DSP_Lib/ (superseded by CMSIS/DSP/)
      The following folders are deprecated
        - CMSIS/Include/ (superseded by CMSIS/DSP/Include/ and CMSIS/Core/Include/)

      CMSIS-Core(M): 5.2.0 (see revision history for details)
        - Reworked Stack/Heap configuration for ARM startup files.
        - Added Cortex-M35P device support.
        - Added generic Armv8.1-M Mainline device support.
      CMSIS-Core(A): 1.1.3 (see revision history for details)
      CMSIS-DSP: 1.6.0 (see revision history for details)
        - reworked DSP library source files
        - reworked DSP library documentation
        - Changed DSP folder structure
        - moved DSP libraries to folder ./DSP/Lib
        - ARM DSP Libraries are built with ARMCLANG
        - Added DSP Libraries Source variant
      CMSIS-RTOS2:
        - RTX 5.5.0 (see revision history for details)
      CMSIS-Driver: 2.7.0
        - Added WiFi Interface API 1.0.0-beta
        - Added components for project specific driver implementations
      CMSIS-Pack: 1.6.0 (see revision history for details)
      Devices:
        - Added Cortex-M35P and ARMv81MML device templates.
        - Fixed C-Startup Code for GCC (aligned with other compilers)
      Utilities:
        - SVDConv 3.3.25
        - PackChk 1.3.82
    </release>
    <release version="5.4.0" date="2018-08-01">
      Aligned pack structure with repository.
      The following folders are deprecated:
        - CMSIS/Include/
        - CMSIS/DSP_Lib/

      CMSIS-Core(M): 5.1.2 (see revision history for details)
        - Added Cortex-M1 support (beta).
      CMSIS-Core(A): 1.1.2 (see revision history for details)
      CMSIS-NN: 1.1.0
        - Added new math functions.
      CMSIS-RTOS2:
        - API 2.1.3 (see revision history for details)
        - RTX 5.4.0 (see revision history for details)
          * Updated exception handling on Cortex-A
      CMSIS-Driver:
        - Flash Driver API V2.2.0
      Utilities:
        - SVDConv 3.3.21
        - PackChk 1.3.71
    </release>
    <release version="5.3.0" date="2018-02-22">
      Updated Arm company brand.
      CMSIS-Core(M): 5.1.1 (see revision history for details)
      CMSIS-Core(A): 1.1.1 (see revision history for details)
      CMSIS-DAP: 2.0.0 (see revision history for details)
      CMSIS-NN: 1.0.0
        - Initial contribution of the bare metal Neural Network Library.
      CMSIS-RTOS2:
        - RTX 5.3.0 (see revision history for details)
        - OS Tick API 1.0.1
    </release>
    <release version="5.2.0" date="2017-11-16">
      CMSIS-Core(M): 5.1.0 (see revision history for details)
        - Added MPU Functions for ARMv8-M for Cortex-M23/M33.
        - Added compiler_iccarm.h to replace compiler_iar.h shipped with the compiler.
      CMSIS-Core(A): 1.1.0 (see revision history for details)
        - Added compiler_iccarm.h.
        - Added additional access functions for physical timer.
      CMSIS-DAP: 1.2.0 (see revision history for details)
      CMSIS-DSP: 1.5.2 (see revision history for details)
      CMSIS-Driver: 2.6.0 (see revision history for details)
        - CAN Driver API V1.2.0
        - NAND Driver API V2.3.0
      CMSIS-RTOS:
        - RTX: added variant for Infineon XMC4 series affected by PMU_CM.001 errata.
      CMSIS-RTOS2:
        - API 2.1.2 (see revision history for details)
        - RTX 5.2.3 (see revision history for details)
      Devices:
        - Added GCC startup and linker script for Cortex-A9.
        - Added device ARMCM0plus_MPU for Cortex-M0+ with MPU.
        - Added IAR startup code for Cortex-A9
    </release>
    <release version="5.1.1" date="2017-09-19">
      CMSIS-RTOS2:
      - RTX 5.2.1 (see revision history for details)
    </release>
    <release version="5.1.0" date="2017-08-04">
      CMSIS-Core(M): 5.0.2 (see revision history for details)
      - Changed Version Control macros to be core agnostic.
      - Added MPU Functions for ARMv7-M for Cortex-M0+/M3/M4/M7.
      CMSIS-Core(A): 1.0.0 (see revision history for details)
      - Initial release
      - IRQ Controller API 1.0.0
      CMSIS-Driver: 2.05 (see revision history for details)
      - All typedefs related to status have been made volatile.
      CMSIS-RTOS2:
      - API 2.1.1 (see revision history for details)
      - RTX 5.2.0 (see revision history for details)
      - OS Tick API 1.0.0
      CMSIS-DSP: 1.5.2 (see revision history for details)
      - Fixed GNU Compiler specific diagnostics.
      CMSIS-Pack: 1.5.0 (see revision history for details)
      - added System Description File (*.SDF) Format
      CMSIS-Zone: 0.0.1 (Preview)
      - Initial specification draft
    </release>
    <release version="5.0.1" date="2017-02-03">
      Package Description:
      - added taxonomy for Cclass RTOS
      CMSIS-RTOS2:
      - API 2.1   (see revision history for details)
      - RTX 5.1.0 (see revision history for details)
      CMSIS-Core: 5.0.1 (see revision history for details)
      - Added __PACKED_STRUCT macro
      - Added uVisior support
      - Updated cmsis_armcc.h: corrected macro __ARM_ARCH_6M__
      - Updated template for secure main function (main_s.c)
      - Updated template for Context Management for ARMv8-M TrustZone (tz_context.c)
      CMSIS-DSP: 1.5.1 (see revision history for details)
      - added ARMv8M DSP libraries.
      CMSIS-Pack:1.4.9 (see revision history for details)
      - added Pack Index File specification and schema file
    </release>
    <release version="5.0.0" date="2016-11-11">
      Changed open source license to Apache 2.0
      CMSIS_Core:
       - Added support for Cortex-M23 and Cortex-M33.
       - Added ARMv8-M device configurations for mainline and baseline.
       - Added CMSE support and thread context management for TrustZone for ARMv8-M
       - Added cmsis_compiler.h to unify compiler behaviour.
       - Updated function SCB_EnableICache (for Cortex-M7).
       - Added functions: NVIC_GetEnableIRQ, SCB_GetFPUType
      CMSIS-RTOS:
        - bug fix in RTX 4.82 (see revision history for details)
      CMSIS-RTOS2:
        - new API including compatibility layer to CMSIS-RTOS
        - reference implementation based on RTX5
        - supports all Cortex-M variants including TrustZone for ARMv8-M
      CMSIS-SVD:
       - reworked SVD format documentation
       - removed SVD file database documentation as SVD files are distributed in packs
       - updated SVDConv for Win32 and Linux
      CMSIS-DSP:
       - Moved DSP libraries from CMSIS/DSP/Lib to CMSIS/Lib.
       - Added DSP libraries build projects to CMSIS pack.
    </release>
    <release version="4.5.0" date="2015-10-28">
      - CMSIS-Core     4.30.0  (see revision history for details)
      - CMSIS-DAP      1.1.0   (unchanged)
      - CMSIS-Driver   2.04.0  (see revision history for details)
      - CMSIS-DSP      1.4.7   (no source code change [still labeled 1.4.5], see revision history for details)
      - CMSIS-Pack     1.4.1   (see revision history for details)
      - CMSIS-RTOS     4.80.0  Restored time delay parameter 'millisec' old behavior (prior V4.79) for software compatibility. (see revision history for details)
      - CMSIS-SVD      1.3.1   (see revision history for details)
    </release>
    <release version="4.4.0" date="2015-09-11">
      - CMSIS-Core     4.20   (see revision history for details)
      - CMSIS-DSP      1.4.6  (no source code change [still labeled 1.4.5], see revision history for details)
      - CMSIS-Pack     1.4.0  (adding memory attributes, algorithm style)
      - CMSIS-Driver   2.03.0 (adding CAN [Controller Area Network] API)
      - CMSIS-RTOS
        -- API         1.02   (unchanged)
        -- RTX         4.79   (see revision history for details)
      - CMSIS-SVD      1.3.0  (see revision history for details)
      - CMSIS-DAP      1.1.0  (extended with SWO support)
    </release>
    <release version="4.3.0" date="2015-03-20">
      - CMSIS-Core     4.10   (Cortex-M7 extended Cache Maintenance functions)
      - CMSIS-DSP      1.4.5  (see revision history for details)
      - CMSIS-Driver   2.02   (adding SAI (Serial Audio Interface) API)
      - CMSIS-Pack     1.3.3  (Semantic Versioning, Generator extensions)
      - CMSIS-RTOS
        -- API         1.02   (unchanged)
        -- RTX         4.78   (see revision history for details)
      - CMSIS-SVD      1.2    (unchanged)
    </release>
    <release version="4.2.0" date="2014-09-24">
      Adding Cortex-M7 support
      - CMSIS-Core     4.00  (Cortex-M7 support, corrected C++ include guards in core header files)
      - CMSIS-DSP      1.4.4 (Cortex-M7 support and corrected out of bound issues)
      - CMSIS-Pack     1.3.1 (Cortex-M7 updates, clarification, corrected batch files in Tutorial)
      - CMSIS-SVD      1.2   (Cortex-M7 extensions)
      - CMSIS-RTOS RTX 4.75  (see revision history for details)
    </release>
    <release version="4.1.1" date="2014-06-30">
      - fixed conditions preventing the inclusion of the DSP library in projects for Infineon XMC4000 series devices
    </release>
    <release version="4.1.0" date="2014-06-12">
      - CMSIS-Driver   2.02  (incompatible update)
      - CMSIS-Pack     1.3   (see revision history for details)
      - CMSIS-DSP      1.4.2 (unchanged)
      - CMSIS-Core     3.30  (unchanged)
      - CMSIS-RTOS RTX 4.74  (unchanged)
      - CMSIS-RTOS API 1.02  (unchanged)
      - CMSIS-SVD      1.10  (unchanged)
      PACK:
      - removed G++ specific files from PACK
      - added Component Startup variant "C Startup"
      - added Pack Checking Utility
      - updated conditions to reflect tool-chain dependency
      - added Taxonomy for Graphics
      - updated Taxonomy for unified drivers from "Drivers" to "CMSIS Drivers"
    </release>
    <release version="4.0.0">
      - CMSIS-Driver   2.00  Preliminary (incompatible update)
      - CMSIS-Pack     1.1   Preliminary
      - CMSIS-DSP      1.4.2 (see revision history for details)
      - CMSIS-Core     3.30  (see revision history for details)
      - CMSIS-RTOS RTX 4.74  (see revision history for details)
      - CMSIS-RTOS API 1.02  (unchanged)
      - CMSIS-SVD      1.10  (unchanged)
    </release>
    <release version="3.20.4">
      - CMSIS-RTOS 4.74 (see revision history for details)
      - PACK Extensions (Boards, Device Features, Flash Programming, Generators, Configuration Wizard). Schema version 1.1.
    </release>
    <release version="3.20.3">
      - CMSIS-Driver API Version 1.10 ARM prefix added (incompatible change)
      - CMSIS-RTOS 4.73 (see revision history for details)
    </release>
    <release version="3.20.2">
      - CMSIS-Pack documentation has been added
      - CMSIS-Drivers header and documentation have been added to PACK
      - CMSIS-CORE, CMSIS-DSP, CMSIS-RTOS API and CMSIS-SVD remain unchanged
    </release>
    <release version="3.20.1">
      - CMSIS-RTOS Keil RTX V4.72 has been added to PACK
      - CMSIS-CORE, CMSIS-DSP, CMSIS-RTOS API and CMSIS-SVD remain unchanged
    </release>
    <release version="3.20.0">
      The software portions that are deployed in the application program are now under a BSD license which allows usage
      of CMSIS components in any commercial or open source projects.  The Pack Description file Arm.CMSIS.pdsc describes the use cases
      The individual components have been update as listed below:
      - CMSIS-CORE adds functions for setting breakpoints, supports the latest GCC Compiler, and contains several corrections.
      - CMSIS-DSP library is optimized for more performance and contains several bug fixes.
      - CMSIS-RTOS API is extended with capabilities for short timeouts, Kernel initialization, and prepared for a C++ interface.
      - CMSIS-SVD is unchanged.
    </release>
  </releases>

  <taxonomy>
    <description Cclass="Audio">Software components for audio processing</description>
    <description Cclass="Board Support">Generic Interfaces for Evaluation and Development Boards</description>
    <description Cclass="Board Part">Drivers that support an external component available on an evaluation board</description>
    <description Cclass="Compiler">Compiler Software Extensions</description>
    <description Cclass="CMSIS" doc="CMSIS/Documentation/General/html/index.html">Cortex Microcontroller Software Interface Components</description>
    <description Cclass="CMSIS Driver" doc="CMSIS/Documentation/Driver/html/index.html">Unified Device Drivers compliant to CMSIS-Driver Specifications</description>
    <description Cclass="Device" doc="CMSIS/Documentation/Core/html/index.html">Startup, System Setup</description>
    <description Cclass="Data Exchange">Data exchange or data formatter</description>
    <description Cclass="Extension Board">Drivers that support an extension board or shield</description>
    <description Cclass="File System">File Drive Support and File System</description>
    <description Cclass="IoT Client">IoT cloud client connector</description>
    <description Cclass="IoT Utility">IoT specific software utility</description>
    <description Cclass="Graphics">Graphical User Interface</description>
    <description Cclass="Network">Network Stack using Internet Protocols</description>
    <description Cclass="RTOS">Real-time Operating System</description>
    <description Cclass="Security">Encryption for secure communication or storage</description>
    <description Cclass="USB">Universal Serial Bus Stack</description>
    <description Cclass="Utility">Generic software utility components</description>
  </taxonomy>

  <devices>
    <!-- ******************************  Cortex-M0  ****************************** -->
    <family Dfamily="ARM Cortex M0" Dvendor="ARM:82">
      <book name="http://infocenter.arm.com/help/topic/com.arm.doc.dui0497a/index.html" title="Cortex-M0 Device Generic Users Guide"/>
      <description>
The Cortex-M0 processor is an entry-level 32-bit Arm Cortex processor designed for a broad range of embedded applications. It offers significant benefits to developers, including:
- simple, easy-to-use programmers model
- highly efficient ultra-low power operation
- excellent code density
- deterministic, high-performance interrupt handling
- upward compatibility with the rest of the Cortex-M processor family.
      </description>
      <!-- debug svd="Device/ARM/SVD/ARMCM0.svd"/ SVD files do not contain any peripheral -->
      <memory id="IROM1"                                start="0x00000000" size="0x00040000" startup="1" default="1"/>
      <memory id="IRAM1"                                start="0x20000000" size="0x00020000" init   ="0" default="1"/>
      <!--algorithm name="Device/ARM/Flash/NEW_DEVICE.FLM" start="0x00000000" size="0x00040000"             default="1"/-->

      <device Dname="ARMCM0">
        <processor Dcore="Cortex-M0" DcoreVersion="r0p0" Dfpu="NO_FPU" Dmpu="NO_MPU" Dendian="Configurable" Dclock="10000000"/>
        <compile header="Device/ARM/ARMCM0/Include/ARMCM0.h" define="ARMCM0"/>
      </device>
    </family>

    <!-- ******************************  Cortex-M0P  ****************************** -->
    <family Dfamily="ARM Cortex M0 plus" Dvendor="ARM:82">
      <book name="http://infocenter.arm.com/help/topic/com.arm.doc.dui0662b/index.html" title="Cortex-M0+ Device Generic Users Guide"/>
      <description>
The Cortex-M0+ processor is an entry-level 32-bit Arm Cortex processor designed for a broad range of embedded applications. It offers significant benefits to developers, including:
- simple, easy-to-use programmers model
- highly efficient ultra-low power operation
- excellent code density
- deterministic, high-performance interrupt handling
- upward compatibility with the rest of the Cortex-M processor family.
      </description>
      <!-- debug svd="Device/ARM/SVD/ARMCM0P.svd"/ SVD files do not contain any peripheral -->
      <memory id="IROM1"                                start="0x00000000" size="0x00040000" startup="1" default="1"/>
      <memory id="IRAM1"                                start="0x20000000" size="0x00020000" init   ="0" default="1"/>
      <!--algorithm name="Device/ARM/Flash/NEW_DEVICE.FLM" start="0x00000000" size="0x00040000"             default="1"/-->

      <device Dname="ARMCM0P">
        <processor Dcore="Cortex-M0+" DcoreVersion="r0p1" Dfpu="NO_FPU" Dmpu="NO_MPU" Dendian="Configurable" Dclock="10000000"/>
        <compile header="Device/ARM/ARMCM0plus/Include/ARMCM0plus.h" define="ARMCM0P"/>
      </device>

      <device Dname="ARMCM0P_MPU">
        <processor Dcore="Cortex-M0+" DcoreVersion="r0p1" Dfpu="NO_FPU" Dmpu="MPU" Dendian="Configurable" Dclock="10000000"/>
        <compile header="Device/ARM/ARMCM0plus/Include/ARMCM0plus_MPU.h" define="ARMCM0P_MPU"/>
      </device>
    </family>

    <!-- ******************************  Cortex-M1  ****************************** -->
    <family Dfamily="ARM Cortex M1" Dvendor="ARM:82">
      <!--book name="http://infocenter.arm.com/help/topic/com.arm.doc.dui0497a/index.html" title="Cortex-M1 Device Generic Users Guide"/-->
      <description>
The ARM Cortex-M1 FPGA processor is intended for deeply embedded applications that require a small processor integrated into an FPGA.
The ARM Cortex-M1 processor implements the ARMv6-M architecture profile.
      </description>
      <!-- debug svd="Device/ARM/SVD/ARMCM0.svd"/ SVD files do not contain any peripheral -->
      <memory id="IROM1"                                start="0x00000000" size="0x00040000" startup="1" default="1"/>
      <memory id="IRAM1"                                start="0x20000000" size="0x00020000" init   ="0" default="1"/>
      <!--algorithm name="Device/ARM/Flash/NEW_DEVICE.FLM" start="0x00000000" size="0x00040000"             default="1"/-->

      <device Dname="ARMCM1">
        <processor Dcore="Cortex-M1" DcoreVersion="r1p0" Dfpu="NO_FPU" Dmpu="NO_MPU" Dendian="Configurable" Dclock="10000000"/>
        <compile header="Device/ARM/ARMCM1/Include/ARMCM1.h" define="ARMCM1"/>
      </device>
    </family>

    <!-- ******************************  Cortex-M3  ****************************** -->
    <family Dfamily="ARM Cortex M3" Dvendor="ARM:82">
      <book name="http://infocenter.arm.com/help/topic/com.arm.doc.dui0552a/index.html" title="Cortex-M3 Device Generic Users Guide"/>
      <description>
The Cortex-M3 processor is an entry-level 32-bit Arm Cortex processor designed for a broad range of embedded applications. It offers significant benefits to developers, including:
- simple, easy-to-use programmers model
- highly efficient ultra-low power operation
- excellent code density
- deterministic, high-performance interrupt handling
- upward compatibility with the rest of the Cortex-M processor family.
      </description>
      <!-- debug svd="Device/ARM/SVD/ARMCM3.svd"/ SVD files do not contain any peripheral -->
      <memory id="IROM1"                                start="0x00000000" size="0x00040000" startup="1" default="1"/>
      <memory id="IRAM1"                                start="0x20000000" size="0x00020000" init   ="0" default="1"/>
      <!--algorithm name="Device/ARM/Flash/NEW_DEVICE.FLM" start="0x00000000" size="0x00040000"             default="1"/-->

      <device Dname="ARMCM3">
        <processor Dcore="Cortex-M3" DcoreVersion="r2p1" Dfpu="NO_FPU" Dmpu="MPU" Dendian="Configurable" Dclock="10000000"/>
        <compile header="Device/ARM/ARMCM3/Include/ARMCM3.h" define="ARMCM3"/>
      </device>
    </family>

    <!-- ******************************  Cortex-M4  ****************************** -->
    <family Dfamily="ARM Cortex M4" Dvendor="ARM:82">
      <book name="http://infocenter.arm.com/help/topic/com.arm.doc.dui0553a/index.html" title="Cortex-M4 Device Generic Users Guide"/>
      <description>
The Cortex-M4 processor is an entry-level 32-bit Arm Cortex processor designed for a broad range of embedded applications. It offers significant benefits to developers, including:
- simple, easy-to-use programmers model
- highly efficient ultra-low power operation
- excellent code density
- deterministic, high-performance interrupt handling
- upward compatibility with the rest of the Cortex-M processor family.
      </description>
      <!-- debug svd="Device/ARM/SVD/ARMCM4.svd"/ SVD files do not contain any peripheral -->
      <memory id="IROM1"                                start="0x00000000" size="0x00040000" startup="1" default="1"/>
      <memory id="IRAM1"                                start="0x20000000" size="0x00020000" init   ="0" default="1"/>
      <!--algorithm name="Device/ARM/Flash/NEW_DEVICE.FLM" start="0x00000000" size="0x00040000"             default="1"/-->

      <device Dname="ARMCM4">
        <processor Dcore="Cortex-M4" DcoreVersion="r0p1" Dfpu="NO_FPU" Dmpu="MPU" Dendian="Configurable" Dclock="10000000"/>
        <compile header="Device/ARM/ARMCM4/Include/ARMCM4.h"    define="ARMCM4"/>
      </device>

      <device Dname="ARMCM4_FP">
        <processor Dcore="Cortex-M4" DcoreVersion="r0p1" Dfpu="SP_FPU" Dmpu="MPU" Dendian="Configurable" Dclock="10000000"/>
        <compile header="Device/ARM/ARMCM4/Include/ARMCM4_FP.h" define="ARMCM4_FP"/>
      </device>
    </family>

    <!-- ******************************  Cortex-M7  ****************************** -->
    <family Dfamily="ARM Cortex M7" Dvendor="ARM:82">
      <book name="http://infocenter.arm.com/help/topic/com.arm.doc.dui0646b/index.html" title="Cortex-M7 Device Generic Users Guide"/>
      <description>
The Cortex-M7 processor is an entry-level 32-bit Arm Cortex processor designed for a broad range of embedded applications. It offers significant benefits to developers, including:
- simple, easy-to-use programmers model
- highly efficient ultra-low power operation
- excellent code density
- deterministic, high-performance interrupt handling
- upward compatibility with the rest of the Cortex-M processor family.
      </description>
      <!-- debug svd="Device/ARM/SVD/ARMCM7.svd"/ SVD files do not contain any peripheral -->
      <memory id="IROM1"                                start="0x00000000" size="0x00040000" startup="1" default="1"/>
      <memory id="IRAM1"                                start="0x20000000" size="0x00020000" init   ="0" default="1"/>
      <!--algorithm name="Device/ARM/Flash/NEW_DEVICE.FLM" start="0x00000000" size="0x00040000"             default="1"/-->

      <device Dname="ARMCM7">
        <processor Dcore="Cortex-M7" DcoreVersion="r0p0" Dfpu="NO_FPU" Dmpu="MPU" Dendian="Configurable" Dclock="10000000"/>
        <compile header="Device/ARM/ARMCM7/Include/ARMCM7.h" define="ARMCM7"/>
      </device>

      <device Dname="ARMCM7_SP">
        <processor Dcore="Cortex-M7" DcoreVersion="r0p0" Dfpu="SP_FPU" Dmpu="MPU" Dendian="Configurable" Dclock="10000000"/>
        <compile header="Device/ARM/ARMCM7/Include/ARMCM7_SP.h" define="ARMCM7_SP"/>
      </device>

      <device Dname="ARMCM7_DP">
        <processor Dcore="Cortex-M7" DcoreVersion="r0p0" Dfpu="DP_FPU" Dmpu="MPU" Dendian="Configurable" Dclock="10000000"/>
        <compile header="Device/ARM/ARMCM7/Include/ARMCM7_DP.h" define="ARMCM7_DP"/>
      </device>
    </family>

    <!-- ******************************  Cortex-M23  ********************** -->
    <family Dfamily="ARM Cortex M23" Dvendor="ARM:82">
      <!--book name="Device/ARM/Documents/??_dgug.pdf"       title="?? Device Generic Users Guide"/-->
      <description>
The Arm Cortex-M23 is based on the Armv8-M baseline architecture.
It is the smallest and most energy efficient Arm processor with Arm TrustZone technology.
Cortex-M23 is the ideal processor for constrained embedded applications requiring efficient security.
      </description>
      <!-- debug svd="Device/ARM/SVD/ARMCM23.svd"/ SVD files do not contain any peripheral -->
      <memory id="IROM1"                                start="0x00000000" size="0x00200000" startup="1" default="1"/>
      <memory id="IROM2"                                start="0x00200000" size="0x00200000" startup="0" default="0"/>
      <memory id="IRAM1"                                start="0x20000000" size="0x00020000" init   ="0" default="1"/>
      <memory id="IRAM2"                                start="0x20200000" size="0x00020000" init   ="0" default="0"/>
      <!--algorithm name="Device/ARM/Flash/NEW_DEVICE.FLM" start="0x00000000" size="0x00040000"             default="1"/-->

      <device Dname="ARMCM23">
        <processor Dcore="Cortex-M23" DcoreVersion="r0p0" Dfpu="NO_FPU" Dmpu="MPU" Dtz="NO_TZ" Dendian="Configurable" Dclock="10000000"/>
        <compile header="Device/ARM/ARMCM23/Include/ARMCM23.h" define="ARMCM23"/>
      </device>

      <device Dname="ARMCM23_TZ">
        <processor Dcore="Cortex-M23" DcoreVersion="r0p0" Dfpu="NO_FPU" Dmpu="MPU" Dtz="TZ" Dendian="Configurable" Dclock="10000000"/>
        <compile header="Device/ARM/ARMCM23/Include/ARMCM23_TZ.h" define="ARMCM23_TZ"/>
      </device>
    </family>

    <!-- ******************************  Cortex-M33  ****************************** -->
    <family Dfamily="ARM Cortex M33" Dvendor="ARM:82">
      <!--book name="Device/ARM/Documents/??_dgug.pdf"       title="?? Device Generic Users Guide"/-->
      <description>
The Arm Cortex-M33 is the most configurable of all Cortex-M processors. It is a full featured microcontroller
class processor based on the Armv8-M mainline architecture with Arm TrustZone security.
      </description>
      <!-- debug svd="Device/ARM/SVD/ARMCM33.svd"/ SVD files do not contain any peripheral -->
      <memory id="IROM1"                                start="0x00000000" size="0x00200000" startup="1" default="1"/>
      <memory id="IROM2"                                start="0x00200000" size="0x00200000" startup="0" default="0"/>
      <memory id="IRAM1"                                start="0x20000000" size="0x00020000" init   ="0" default="1"/>
      <memory id="IRAM2"                                start="0x20200000" size="0x00020000" init   ="0" default="0"/>
      <!--algorithm name="Device/ARM/Flash/NEW_DEVICE.FLM" start="0x00000000" size="0x00040000"          default="1"/-->

      <device Dname="ARMCM33">
        <processor Dcore="Cortex-M33" DcoreVersion="r0p0" Dfpu="NO_FPU" Dmpu="MPU" Ddsp="NO_DSP" Dtz="NO_TZ" Dendian="Configurable" Dclock="10000000"/>
        <description>
          no DSP Instructions, no Floating Point Unit, no TrustZone
        </description>
        <compile header="Device/ARM/ARMCM33/Include/ARMCM33.h" define="ARMCM33"/>
      </device>

      <device Dname="ARMCM33_TZ">
        <processor Dcore="Cortex-M33" DcoreVersion="r0p0" Dfpu="NO_FPU" Dmpu="MPU" Ddsp="NO_DSP" Dtz="TZ" Dendian="Configurable" Dclock="10000000"/>
        <description>
          no DSP Instructions, no Floating Point Unit, TrustZone
        </description>
        <compile header="Device/ARM/ARMCM33/Include/ARMCM33_TZ.h" define="ARMCM33_TZ"/>
      </device>

      <device Dname="ARMCM33_DSP_FP">
        <processor Dcore="Cortex-M33" DcoreVersion="r0p0" Dfpu="SP_FPU" Dmpu="MPU" Ddsp="DSP" Dtz="NO_TZ" Dendian="Configurable" Dclock="10000000"/>
        <description>
          DSP Instructions, Single Precision Floating Point Unit, no TrustZone
        </description>
        <compile header="Device/ARM/ARMCM33/Include/ARMCM33_DSP_FP.h" define="ARMCM33_DSP_FP"/>
      </device>

      <device Dname="ARMCM33_DSP_FP_TZ">
        <processor Dcore="Cortex-M33" DcoreVersion="r0p0" Dfpu="SP_FPU" Dmpu="MPU" Ddsp="DSP" Dtz="TZ" Dendian="Configurable" Dclock="10000000"/>
        <description>
          DSP Instructions, Single Precision Floating Point Unit, TrustZone
        </description>
        <compile header="Device/ARM/ARMCM33/Include/ARMCM33_DSP_FP_TZ.h" define="ARMCM33_DSP_FP_TZ"/>
      </device>
    </family>

    <!-- ******************************  Cortex-M35P  ****************************** -->
    <family Dfamily="ARM Cortex M35P" Dvendor="ARM:82">
      <!--book name="Device/ARM/Documents/??_dgug.pdf"       title="?? Device Generic Users Guide"/-->
      <description>
The Arm Cortex-M35P is the most configurable of all Cortex-M processors. It is a full featured microcontroller
class processor based on the Armv8-M mainline architecture with Arm TrustZone security designed for a broad range of secure embedded applications.
      </description>

      <!-- debug svd="Device/ARM/SVD/ARMCM35P.svd"/ SVD files do not contain any peripheral -->
      <memory id="IROM1"                                start="0x00000000" size="0x00200000" startup="1" default="1"/>
      <memory id="IROM2"                                start="0x00200000" size="0x00200000" startup="0" default="0"/>
      <memory id="IRAM1"                                start="0x20000000" size="0x00020000" init   ="0" default="1"/>
      <memory id="IRAM2"                                start="0x20200000" size="0x00020000" init   ="0" default="0"/>
      <!--algorithm name="Device/ARM/Flash/NEW_DEVICE.FLM" start="0x00000000" size="0x00040000"          default="1"/-->

      <device Dname="ARMCM35P">
        <processor Dcore="Cortex-M35P" DcoreVersion="r0p0" Dfpu="NO_FPU" Dmpu="MPU" Ddsp="NO_DSP" Dtz="NO_TZ" Dendian="Configurable" Dclock="10000000"/>
        <description>
          no DSP Instructions, no Floating Point Unit, no TrustZone
        </description>
        <compile header="Device/ARM/ARMCM35P/Include/ARMCM35P.h" define="ARMCM35P"/>
      </device>

      <device Dname="ARMCM35P_TZ">
        <processor Dcore="Cortex-M35P" DcoreVersion="r0p0" Dfpu="NO_FPU" Dmpu="MPU" Ddsp="NO_DSP" Dtz="TZ" Dendian="Configurable" Dclock="10000000"/>
        <description>
          no DSP Instructions, no Floating Point Unit, TrustZone
        </description>
        <compile header="Device/ARM/ARMCM35P/Include/ARMCM35P_TZ.h" define="ARMCM35P_TZ"/>
      </device>

      <device Dname="ARMCM35P_DSP_FP">
        <processor Dcore="Cortex-M35P" DcoreVersion="r0p0" Dfpu="SP_FPU" Dmpu="MPU" Ddsp="DSP" Dtz="NO_TZ" Dendian="Configurable" Dclock="10000000"/>
        <description>
          DSP Instructions, Single Precision Floating Point Unit, no TrustZone
        </description>
        <compile header="Device/ARM/ARMCM35P/Include/ARMCM35P_DSP_FP.h" define="ARMCM35P_DSP_FP"/>
      </device>

      <device Dname="ARMCM35P_DSP_FP_TZ">
        <processor Dcore="Cortex-M35P" DcoreVersion="r0p0" Dfpu="SP_FPU" Dmpu="MPU" Ddsp="DSP" Dtz="TZ" Dendian="Configurable" Dclock="10000000"/>
        <description>
          DSP Instructions, Single Precision Floating Point Unit, TrustZone
        </description>
        <compile header="Device/ARM/ARMCM35P/Include/ARMCM35P_DSP_FP_TZ.h" define="ARMCM35P_DSP_FP_TZ"/>
      </device>
    </family>

    <!-- ******************************  ARMSC000  ****************************** -->
    <family Dfamily="ARM SC000" Dvendor="ARM:82">
      <description>
The Arm SC000 processor is an entry-level 32-bit Arm Cortex processor designed for a broad range of secure embedded applications. It offers significant benefits to developers, including:
- simple, easy-to-use programmers model
- highly efficient ultra-low power operation
- excellent code density
- deterministic, high-performance interrupt handling
      </description>
      <!-- debug svd="Device/ARM/SVD/ARMSC000.svd"/ SVD files do not contain any peripheral -->
      <memory id="IROM1"                                start="0x00000000" size="0x00040000" startup="1" default="1"/>
      <memory id="IRAM1"                                start="0x20000000" size="0x00020000" init   ="0" default="1"/>
      <!--algorithm name="Device/ARM/Flash/NEW_DEVICE.FLM" start="0x00000000" size="0x00040000"             default="1"/-->

      <device Dname="ARMSC000">
        <processor Dcore="SC000" DcoreVersion="r0p1" Dfpu="NO_FPU" Dmpu="NO_MPU" Dendian="Configurable" Dclock="10000000"/>
        <compile header="Device/ARM/ARMSC000/Include/ARMSC000.h" define="ARMSC000"/>
      </device>
    </family>

    <!-- ******************************  ARMSC300  ****************************** -->
    <family Dfamily="ARM SC300" Dvendor="ARM:82">
      <description>
The ARM SC300 processor is an entry-level 32-bit ARM Cortex processor designed for a broad range of secure embedded applications. It offers significant benefits to developers, including:
- simple, easy-to-use programmers model
- highly efficient ultra-low power operation
- excellent code density
- deterministic, high-performance interrupt handling
      </description>
      <!-- debug svd="Device/ARM/SVD/ARMSC300.svd"/ SVD files do not contain any peripheral -->
      <memory id="IROM1"                                start="0x00000000" size="0x00040000" startup="1" default="1"/>
      <memory id="IRAM1"                                start="0x20000000" size="0x00020000" init   ="0" default="1"/>
      <!--algorithm name="Device/ARM/Flash/NEW_DEVICE.FLM" start="0x00000000" size="0x00040000"             default="1"/-->

      <device Dname="ARMSC300">
        <processor Dcore="SC300" DcoreVersion="r0p1" Dfpu="NO_FPU" Dmpu="NO_MPU" Dendian="Configurable" Dclock="10000000"/>
        <compile header="Device/ARM/ARMSC300/Include/ARMSC300.h" define="ARMSC300"/>
      </device>
    </family>

    <!-- ******************************  ARMv8-M Baseline  ********************** -->
    <family Dfamily="ARMv8-M Baseline" Dvendor="ARM:82">
      <!--book name="Device/ARM/Documents/ARMv8MBL_dgug.pdf"       title="ARMv8MBL Device Generic Users Guide"/-->
      <description>
Armv8-M Baseline based device with TrustZone
      </description>
      <!-- debug svd="Device/ARM/SVD/ARMv8MBL.svd"/ SVD files do not contain any peripheral -->
      <memory id="IROM1"                                start="0x00000000" size="0x00200000" startup="1" default="1"/>
      <memory id="IROM2"                                start="0x00200000" size="0x00200000" startup="0" default="0"/>
      <memory id="IRAM1"                                start="0x20000000" size="0x00020000" init   ="0" default="1"/>
      <memory id="IRAM2"                                start="0x20200000" size="0x00020000" init   ="0" default="0"/>
      <!--algorithm name="Device/ARM/Flash/NEW_DEVICE.FLM" start="0x00000000" size="0x00040000"             default="1"/-->

      <device Dname="ARMv8MBL">
        <processor Dcore="ARMV8MBL" DcoreVersion="r0p0" Dfpu="NO_FPU" Dmpu="MPU" Dtz="TZ" Dendian="Configurable" Dclock="10000000"/>
        <compile header="Device/ARM/ARMv8MBL/Include/ARMv8MBL.h" define="ARMv8MBL"/>
      </device>
    </family>

    <!-- ******************************  ARMv8-M Mainline  ****************************** -->
    <family Dfamily="ARMv8-M Mainline" Dvendor="ARM:82">
      <!--book name="Device/ARM/Documents/ARMv8MML_dgug.pdf"       title="ARMv8MML Device Generic Users Guide"/-->
      <description>
Armv8-M Mainline based device with TrustZone
      </description>
      <!-- debug svd="Device/ARM/SVD/ARMv8MML.svd"/ SVD files do not contain any peripheral -->
      <memory id="IROM1"                                start="0x00000000" size="0x00200000" startup="1" default="1"/>
      <memory id="IROM2"                                start="0x00200000" size="0x00200000" startup="0" default="0"/>
      <memory id="IRAM1"                                start="0x20000000" size="0x00020000" init   ="0" default="1"/>
      <memory id="IRAM2"                                start="0x20200000" size="0x00020000" init   ="0" default="0"/>
      <!--algorithm name="Device/ARM/Flash/NEW_DEVICE.FLM" start="0x00000000" size="0x00040000"             default="1"/-->

      <device Dname="ARMv8MML">
        <processor Dcore="ARMV8MML" DcoreVersion="r0p0" Dfpu="NO_FPU" Dmpu="MPU" Ddsp="NO_DSP" Dtz="TZ" Dendian="Configurable" Dclock="10000000"/>
        <description>
          no DSP Instructions, no Floating Point Unit, TrustZone
        </description>
        <compile header="Device/ARM/ARMv8MML/Include/ARMv8MML.h" define="ARMv8MML"/>
      </device>

      <device Dname="ARMv8MML_DSP">
        <processor Dcore="ARMV8MML" DcoreVersion="r0p0" Dfpu="NO_FPU" Dmpu="MPU" Ddsp="DSP" Dtz="TZ" Dendian="Configurable" Dclock="10000000"/>
        <description>
          DSP Instructions, no Floating Point Unit, TrustZone
        </description>
        <compile header="Device/ARM/ARMv8MML/Include/ARMv8MML_DSP.h" define="ARMv8MML_DSP"/>
      </device>

      <device Dname="ARMv8MML_SP">
        <processor Dcore="ARMV8MML" DcoreVersion="r0p1" Dfpu="SP_FPU" Dmpu="MPU" Ddsp="NO_DSP" Dtz="TZ" Dendian="Configurable" Dclock="10000000"/>
        <description>
          no DSP Instructions, Single Precision Floating Point Unit, TrustZone
        </description>
        <compile header="Device/ARM/ARMv8MML/Include/ARMv8MML_SP.h" define="ARMv8MML_SP"/>
      </device>

      <device Dname="ARMv8MML_DSP_SP">
        <processor Dcore="ARMV8MML" DcoreVersion="r0p1" Dfpu="SP_FPU" Dmpu="MPU" Ddsp="DSP" Dtz="TZ" Dendian="Configurable" Dclock="10000000"/>
        <description>
          DSP Instructions, Single Precision Floating Point Unit, TrustZone
        </description>
        <compile header="Device/ARM/ARMv8MML/Include/ARMv8MML_DSP_SP.h" define="ARMv8MML_DSP_SP"/>
      </device>

      <device Dname="ARMv8MML_DP">
        <processor Dcore="ARMV8MML" DcoreVersion="r0p1" Dfpu="DP_FPU" Dmpu="MPU" Ddsp="NO_DSP" Dtz="TZ" Dendian="Configurable" Dclock="10000000"/>
        <description>
          no DSP Instructions, Double Precision Floating Point Unit, TrustZone
        </description>
        <compile header="Device/ARM/ARMv8MML/Include/ARMv8MML_DP.h" define="ARMv8MML_DP"/>
      </device>

      <device Dname="ARMv8MML_DSP_DP">
        <processor Dcore="ARMV8MML" DcoreVersion="r0p1" Dfpu="DP_FPU" Dmpu="MPU" Ddsp="DSP" Dtz="TZ" Dendian="Configurable" Dclock="10000000"/>
        <description>
          DSP Instructions, Double Precision Floating Point Unit, TrustZone
        </description>
        <compile header="Device/ARM/ARMv8MML/Include/ARMv8MML_DSP_DP.h" define="ARMv8MML_DSP_DP"/>
      </device>
    </family>
    
    <!-- ******************************  ARMv8.1-M Mainline  ****************************** -->
    <family Dfamily="ARMv8.1-M Mainline" Dvendor="ARM:82">
      <!--book name="Device/ARM/Documents/ARMv8MML_dgug.pdf"       title="ARMv8MML Device Generic Users Guide"/-->
      <description>
Armv8.1-M Mainline based device with TrustZone and MVE 
      </description>
      <!-- <debug svd="Device/ARM/SVD/ARMv8MML.svd"/> -->
      <memory id="IROM1"                                start="0x00000000" size="0x00200000" startup="1" default="1"/>
      <memory id="IROM2"                                start="0x00200000" size="0x00200000" startup="0" default="0"/>
      <memory id="IRAM1"                                start="0x20000000" size="0x00020000" init   ="0" default="1"/>
      <memory id="IRAM2"                                start="0x20200000" size="0x00020000" init   ="0" default="0"/>
      <!--algorithm name="Device/ARM/Flash/NEW_DEVICE.FLM" start="0x00000000" size="0x00040000"             default="1"/-->

   
      <device Dname="ARMv81MML_DSP_DP_MVE_FP">
        <processor Dcore="ARMV81MML" DcoreVersion="r0p0" Dfpu="DP_FPU" Dmpu="MPU" Dmve="FP_MVE" Ddsp="DSP" Dtz="TZ" Dendian="Configurable" Dclock="10000000"/>
        <description>
          Double Precision Vector Extensions, DSP Instructions, Double Precision Floating Point Unit, TrustZone
        </description>
        <compile header="Device/ARM/ARMv81MML/Include/ARMv81MML_DSP_DP_MVE_FP.h" define="ARMv81MML_DSP_DP_MVE_FP"/>
      </device>   
    </family>

    <!-- ******************************  Cortex-A5  ****************************** -->
    <family Dfamily="ARM Cortex A5" Dvendor="ARM:82">
      <book name="http://infocenter.arm.com/help/topic/com.arm.doc.ddi0433c/index.html" title="Cortex-A5 Technical Reference Manual"/>
      <description>
The Arm Cortex-A5 processor is a high-performance, low-power, Arm macrocell with an L1 cache subsystem that provides full
virtual memory capabilities. The Cortex-A5 processor implements the Armv7-A architecture profile and can execute 32-bit
Arm instructions and 16-bit and 32-bit Thumb instructions. The Cortex-A5 is the smallest member of the Cortex-A processor family.
      </description>

      <memory id="IROM1"                                start="0x80000000" size="0x00200000" startup="1" default="1"/>
      <memory id="IRAM1"                                start="0x80200000" size="0x00200000" init   ="0" default="1"/>

      <device Dname="ARMCA5">
        <processor Dcore="Cortex-A5" DcoreVersion="r0p1" Dfpu="DP_FPU" Dmpu="MPU" Dendian="Configurable"/>
        <compile header="Device/ARM/ARMCA5/Include/ARMCA5.h" define="ARMCA5"/>
      </device>
    </family>

    <!-- ******************************  Cortex-A7  ****************************** -->
    <family Dfamily="ARM Cortex A7" Dvendor="ARM:82">
      <book name="http://infocenter.arm.com/help/topic/com.arm.doc.ddi0464f/index.html" title="Cortex-A7 MPCore Technical Reference Manual"/>
      <description>
The Cortex-A7 MPCore processor is a high-performance, low-power processor that implements the Armv7-A architecture.
The Cortex-A7 MPCore processor has one to four processors in a single multiprocessor device with a L1 cache subsystem,
an optional integrated GIC, and an optional L2 cache controller.
      </description>

      <memory id="IROM1"                                start="0x80000000" size="0x00200000" startup="1" default="1"/>
      <memory id="IRAM1"                                start="0x80200000" size="0x00200000" init   ="0" default="1"/>

      <device Dname="ARMCA7">
        <processor Dcore="Cortex-A7" DcoreVersion="r0p5" Dfpu="DP_FPU" Dmpu="MPU" Dendian="Configurable"/>
        <compile header="Device/ARM/ARMCA7/Include/ARMCA7.h" define="ARMCA7"/>
      </device>
    </family>

    <!-- ******************************  Cortex-A9  ****************************** -->
    <family Dfamily="ARM Cortex A9" Dvendor="ARM:82">
      <book name="http://infocenter.arm.com/help/topic/com.arm.doc.100511_0401_10_en/index.html" title="Cortex-A9 Technical Reference Manual"/>
      <description>
The Cortex-A9 processor is a high-performance, low-power, Arm macrocell with an L1 cache subsystem that provides full virtual memory capabilities.
The Cortex-A9 processor implements the Armv7-A architecture and runs 32-bit Arm instructions, 16-bit and 32-bit Thumb instructions,
and 8-bit Java bytecodes in Jazelle state.
      </description>

      <memory id="IROM1"                                start="0x80000000" size="0x00200000" startup="1" default="1"/>
      <memory id="IRAM1"                                start="0x80200000" size="0x00200000" init   ="0" default="1"/>

      <device Dname="ARMCA9">
        <processor Dcore="Cortex-A9" DcoreVersion="r4p1" Dfpu="DP_FPU" Dmpu="MPU" Dendian="Configurable"/>
        <compile header="Device/ARM/ARMCA9/Include/ARMCA9.h" define="ARMCA9"/>
      </device>
    </family>
  </devices>


  <apis>
    <!-- CMSIS Device API -->
    <api Cclass="Device" Cgroup="IRQ Controller" Capiversion="1.0.0" exclusive="1">
      <description>Device interrupt controller interface</description>
      <files>
        <file category="header" name="CMSIS/Core_A/Include/irq_ctrl.h"/>
      </files>
    </api>
    <api Cclass="Device" Cgroup="OS Tick" Capiversion="1.0.1" exclusive="1">
      <description>RTOS Kernel system tick timer interface</description>
      <files>
        <file category="header" name="CMSIS/RTOS2/Include/os_tick.h"/>
      </files>
    </api>
    <!-- CMSIS-RTOS API -->
    <api Cclass="CMSIS" Cgroup="RTOS" Capiversion="1.0.0" exclusive="1">
      <description>CMSIS-RTOS API for Cortex-M, SC000, and SC300</description>
      <files>
        <file category="doc" name="CMSIS/Documentation/RTOS/html/index.html"/>
      </files>
    </api>
    <api Cclass="CMSIS" Cgroup="RTOS2" Capiversion="2.1.3" exclusive="1">
      <description>CMSIS-RTOS API for Cortex-M, SC000, and SC300</description>
      <files>
        <file category="doc" name="CMSIS/Documentation/RTOS2/html/index.html"/>
        <file category="header" name="CMSIS/RTOS2/Include/cmsis_os2.h"/>
      </files>
    </api>
    <!-- CMSIS Driver API -->
    <api Cclass="CMSIS Driver" Cgroup="USART" Capiversion="2.3.0" exclusive="0">
      <description>USART Driver API for Cortex-M</description>
      <files>
        <file category="doc" name="CMSIS/Documentation/Driver/html/group__usart__interface__gr.html" />
        <file category="header" name="CMSIS/Driver/Include/Driver_USART.h" />
      </files>
    </api>
    <api Cclass="CMSIS Driver" Cgroup="SPI" Capiversion="2.2.0" exclusive="0">
      <description>SPI Driver API for Cortex-M</description>
      <files>
        <file category="doc" name="CMSIS/Documentation/Driver/html/group__spi__interface__gr.html" />
        <file category="header" name="CMSIS/Driver/Include/Driver_SPI.h" />
      </files>
    </api>
    <api Cclass="CMSIS Driver" Cgroup="SAI" Capiversion="1.1.0" exclusive="0">
      <description>SAI Driver API for Cortex-M</description>
      <files>
        <file category="doc" name="CMSIS/Documentation/Driver/html/group__sai__interface__gr.html"/>
        <file category="header" name="CMSIS/Driver/Include/Driver_SAI.h" />
      </files>
    </api>
    <api Cclass="CMSIS Driver" Cgroup="I2C" Capiversion="2.3.0" exclusive="0">
      <description>I2C Driver API for Cortex-M</description>
      <files>
        <file category="doc" name="CMSIS/Documentation/Driver/html/group__i2c__interface__gr.html"/>
        <file category="header" name="CMSIS/Driver/Include/Driver_I2C.h" />
      </files>
    </api>
    <api Cclass="CMSIS Driver" Cgroup="CAN" Capiversion="1.2.0" exclusive="0">
      <description>CAN Driver API for Cortex-M</description>
      <files>
        <file category="doc" name="CMSIS/Documentation/Driver/html/group__can__interface__gr.html"/>
        <file category="header" name="CMSIS/Driver/Include/Driver_CAN.h" />
      </files>
    </api>
    <api Cclass="CMSIS Driver" Cgroup="Flash" Capiversion="2.2.0" exclusive="0">
      <description>Flash Driver API for Cortex-M</description>
      <files>
        <file category="doc" name="CMSIS/Documentation/Driver/html/group__flash__interface__gr.html" />
        <file category="header" name="CMSIS/Driver/Include/Driver_Flash.h" />
      </files>
    </api>
    <api Cclass="CMSIS Driver" Cgroup="MCI" Capiversion="2.3.0" exclusive="0">
      <description>MCI Driver API for Cortex-M</description>
      <files>
        <file category="doc" name="CMSIS/Documentation/Driver/html/group__mci__interface__gr.html" />
        <file category="header" name="CMSIS/Driver/Include/Driver_MCI.h" />
      </files>
    </api>
    <api Cclass="CMSIS Driver" Cgroup="NAND" Capiversion="2.3.0" exclusive="0">
      <description>NAND Flash Driver API for Cortex-M</description>
      <files>
        <file category="doc" name="CMSIS/Documentation/Driver/html/group__nand__interface__gr.html" />
        <file category="header" name="CMSIS/Driver/Include/Driver_NAND.h" />
      </files>
    </api>
    <api Cclass="CMSIS Driver" Cgroup="Ethernet" Capiversion="2.1.0" exclusive="0">
      <description>Ethernet MAC and PHY Driver API for Cortex-M</description>
      <files>
        <file category="doc" name="CMSIS/Documentation/Driver/html/group__eth__interface__gr.html" />
        <file category="header" name="CMSIS/Driver/Include/Driver_ETH_MAC.h" />
        <file category="header" name="CMSIS/Driver/Include/Driver_ETH_PHY.h" />
      </files>
    </api>
    <api Cclass="CMSIS Driver" Cgroup="Ethernet MAC" Capiversion="2.1.0" exclusive="0">
      <description>Ethernet MAC Driver API for Cortex-M</description>
      <files>
        <file category="doc" name="CMSIS/Documentation/Driver/html/group__eth__mac__interface__gr.html" />
        <file category="header" name="CMSIS/Driver/Include/Driver_ETH_MAC.h" />
      </files>
    </api>
    <api Cclass="CMSIS Driver" Cgroup="Ethernet PHY" Capiversion="2.1.0" exclusive="0">
      <description>Ethernet PHY Driver API for Cortex-M</description>
      <files>
        <file category="doc" name="CMSIS/Documentation/Driver/html/group__eth__phy__interface__gr.html" />
        <file category="header" name="CMSIS/Driver/Include/Driver_ETH_PHY.h" />
      </files>
    </api>
    <api Cclass="CMSIS Driver" Cgroup="USB Device" Capiversion="2.2.0" exclusive="0">
      <description>USB Device Driver API for Cortex-M</description>
      <files>
        <file category="doc" name="CMSIS/Documentation/Driver/html/group__usbd__interface__gr.html" />
        <file category="header" name="CMSIS/Driver/Include/Driver_USBD.h" />
      </files>
    </api>
    <api Cclass="CMSIS Driver" Cgroup="USB Host" Capiversion="2.2.0" exclusive="0">
      <description>USB Host Driver API for Cortex-M</description>
      <files>
        <file category="doc" name="CMSIS/Documentation/Driver/html/group__usbh__interface__gr.html" />
        <file category="header" name="CMSIS/Driver/Include/Driver_USBH.h" />
      </files>
    </api>
    <api Cclass="CMSIS Driver" Cgroup="WiFi" Capiversion="1.0.0-beta" exclusive="0">
      <description>WiFi driver</description>
      <files>
        <file category="doc"  name="CMSIS/Documentation/Driver/html/group__wifi__interface__gr.html" />
        <file category="header" name="CMSIS/Driver/Include/Driver_WiFi.h" />
      </files>
    </api>
  </apis>

  <!-- conditions are dependency rules that can apply to a component or an individual file -->
  <conditions>
    <!-- compiler -->
    <condition id="ARMCC6">
      <accept Tcompiler="ARMCC" Toptions="AC6"/>
      <accept Tcompiler="ARMCC" Toptions="AC6LTO"/>
    </condition>
    <condition id="ARMCC5">
      <require Tcompiler="ARMCC" Toptions="AC5"/>
    </condition>
    <condition id="ARMCC">
      <require Tcompiler="ARMCC"/>
    </condition>
    <condition id="GCC">
      <require Tcompiler="GCC"/>
    </condition>
    <condition id="IAR">
      <require Tcompiler="IAR"/>
    </condition>
    <condition id="ARMCC GCC">
      <accept Tcompiler="ARMCC"/>
      <accept Tcompiler="GCC"/>
    </condition>
    <condition id="ARMCC GCC IAR">
      <accept Tcompiler="ARMCC"/>
      <accept Tcompiler="GCC"/>
      <accept Tcompiler="IAR"/>
    </condition>

    <!-- Arm architecture -->
    <condition id="ARMv6-M Device">
      <description>Armv6-M architecture based device</description>
      <accept Dcore="Cortex-M0"/>
      <accept Dcore="Cortex-M1"/>
      <accept Dcore="Cortex-M0+"/>
      <accept Dcore="SC000"/>
    </condition>
    <condition id="ARMv7-M Device">
      <description>Armv7-M architecture based device</description>
      <accept Dcore="Cortex-M3"/>
      <accept Dcore="Cortex-M4"/>
      <accept Dcore="Cortex-M7"/>
      <accept Dcore="SC300"/>
    </condition>
    <condition id="ARMv8-M Device">
      <description>Armv8-M architecture based device</description>
      <accept Dcore="ARMV8MBL"/>
      <accept Dcore="ARMV8MML"/>
      <accept Dcore="ARMV81MML"/>
      <accept Dcore="Cortex-M23"/>
      <accept Dcore="Cortex-M33"/>
      <accept Dcore="Cortex-M35P"/>
    </condition>
    <condition id="ARMv8-M TZ Device">
      <description>Armv8-M architecture based device with TrustZone</description>
      <require condition="ARMv8-M Device"/>
      <require Dtz="TZ"/>
    </condition>
    <condition id="ARMv6_7-M Device">
      <description>Armv6_7-M architecture based device</description>
      <accept condition="ARMv6-M Device"/>
      <accept condition="ARMv7-M Device"/>
    </condition>
    <condition id="ARMv6_7_8-M Device">
      <description>Armv6_7_8-M architecture based device</description>
      <accept condition="ARMv6-M Device"/>
      <accept condition="ARMv7-M Device"/>
      <accept condition="ARMv8-M Device"/>
    </condition>
    <condition id="ARMv7-A Device">
      <description>Armv7-A architecture based device</description>
      <accept Dcore="Cortex-A5"/>
      <accept Dcore="Cortex-A7"/>
      <accept Dcore="Cortex-A9"/>
    </condition>

    <!-- ARM core -->
    <condition id="CM0">
      <description>Cortex-M0 or Cortex-M0+ or SC000 processor based device</description>
      <accept Dcore="Cortex-M0"/>
      <accept Dcore="Cortex-M0+"/>
      <accept Dcore="SC000"/>
    </condition>
    <condition id="CM1">
      <description>Cortex-M1</description>
      <require Dcore="Cortex-M1"/>
    </condition>
    <condition id="CM3">
      <description>Cortex-M3 or SC300 processor based device</description>
      <accept Dcore="Cortex-M3"/>
      <accept Dcore="SC300"/>
    </condition>
    <condition id="CM4">
      <description>Cortex-M4 processor based device</description>
      <require Dcore="Cortex-M4" Dfpu="NO_FPU"/>
    </condition>
    <condition id="CM4_FP">
      <description>Cortex-M4 processor based device using Floating Point Unit</description>
      <accept Dcore="Cortex-M4" Dfpu="FPU"/>
      <accept Dcore="Cortex-M4" Dfpu="SP_FPU"/>
      <accept Dcore="Cortex-M4" Dfpu="DP_FPU"/>
    </condition>
    <condition id="CM7">
      <description>Cortex-M7 processor based device</description>
      <require Dcore="Cortex-M7" Dfpu="NO_FPU"/>
    </condition>
    <condition id="CM7_FP">
      <description>Cortex-M7 processor based device using Floating Point Unit</description>
      <accept Dcore="Cortex-M7" Dfpu="SP_FPU"/>
      <accept Dcore="Cortex-M7" Dfpu="DP_FPU"/>
    </condition>
    <condition id="CM7_SP">
      <description>Cortex-M7 processor based device using Floating Point Unit (SP)</description>
      <require Dcore="Cortex-M7" Dfpu="SP_FPU"/>
    </condition>
    <condition id="CM7_DP">
      <description>Cortex-M7 processor based device using Floating Point Unit (DP)</description>
      <require Dcore="Cortex-M7" Dfpu="DP_FPU"/>
    </condition>
    <condition id="CM23">
      <description>Cortex-M23 processor based device</description>
      <require Dcore="Cortex-M23"/>
    </condition>
    <condition id="CM33">
      <description>Cortex-M33 processor based device</description>
      <require Dcore="Cortex-M33" Dfpu="NO_FPU"/>
    </condition>
    <condition id="CM33_FP">
      <description>Cortex-M33 processor based device using Floating Point Unit</description>
      <require Dcore="Cortex-M33" Dfpu="SP_FPU"/>
    </condition>
    <condition id="CM35P">
      <description>Cortex-M35P processor based device</description>
      <require Dcore="Cortex-M35P" Dfpu="NO_FPU"/>
    </condition>
    <condition id="CM35P_FP">
      <description>Cortex-M35P processor based device using Floating Point Unit</description>
      <require Dcore="Cortex-M35P" Dfpu="SP_FPU"/>
    </condition>
    <condition id="ARMv8MBL">
      <description>Armv8-M Baseline processor based device</description>
      <require Dcore="ARMV8MBL"/>
    </condition>
    <condition id="ARMv8MML">
      <description>Armv8-M Mainline processor based device</description>
      <require Dcore="ARMV8MML" Dfpu="NO_FPU"/>
    </condition>
    <condition id="ARMv8MML_FP">
      <description>Armv8-M Mainline processor based device using Floating Point Unit</description>
      <accept Dcore="ARMV8MML" Dfpu="SP_FPU"/>
      <accept Dcore="ARMV8MML" Dfpu="DP_FPU"/>
    </condition>

    <condition id="CM33_NODSP_NOFPU">
      <description>CM33, no DSP, no FPU</description>
      <require Dcore="Cortex-M33" Ddsp="NO_DSP" Dfpu="NO_FPU"/>
    </condition>
    <condition id="CM33_DSP_NOFPU">
      <description>CM33, DSP, no FPU</description>
      <require Dcore="Cortex-M33" Ddsp="DSP" Dfpu="NO_FPU"/>
    </condition>
    <condition id="CM33_NODSP_SP">
      <description>CM33, no DSP, SP FPU</description>
      <require Dcore="Cortex-M33" Ddsp="NO_DSP" Dfpu="SP_FPU"/>
    </condition>
    <condition id="CM33_DSP_SP">
      <description>CM33, DSP, SP FPU</description>
      <require Dcore="Cortex-M33" Ddsp="DSP" Dfpu="SP_FPU"/>
    </condition>

    <condition id="CM35P_NODSP_NOFPU">
      <description>CM35P, no DSP, no FPU</description>
      <require Dcore="Cortex-M35P" Ddsp="NO_DSP" Dfpu="NO_FPU"/>
    </condition>
    <condition id="CM35P_DSP_NOFPU">
      <description>CM35P, DSP, no FPU</description>
      <require Dcore="Cortex-M35P" Ddsp="DSP" Dfpu="NO_FPU"/>
    </condition>
    <condition id="CM35P_NODSP_SP">
      <description>CM35P, no DSP, SP FPU</description>
      <require Dcore="Cortex-M35P" Ddsp="NO_DSP" Dfpu="SP_FPU"/>
    </condition>
    <condition id="CM35P_DSP_SP">
      <description>CM35P, DSP, SP FPU</description>
      <require Dcore="Cortex-M35P" Ddsp="DSP" Dfpu="SP_FPU"/>
    </condition>

    <condition id="ARMv8MML_NODSP_NOFPU">
      <description>Armv8-M Mainline, no DSP, no FPU</description>
      <require Dcore="ARMV8MML" Ddsp="NO_DSP" Dfpu="NO_FPU"/>
    </condition>
    <condition id="ARMv8MML_DSP_NOFPU">
      <description>Armv8-M Mainline, DSP, no FPU</description>
      <require Dcore="ARMV8MML" Ddsp="DSP" Dfpu="NO_FPU"/>
    </condition>
    <condition id="ARMv8MML_NODSP_SP">
      <description>Armv8-M Mainline, no DSP, SP FPU</description>
      <require Dcore="ARMV8MML" Ddsp="NO_DSP" Dfpu="SP_FPU"/>
    </condition>
    <condition id="ARMv8MML_DSP_SP">
      <description>Armv8-M Mainline, DSP, SP FPU</description>
      <require Dcore="ARMV8MML" Ddsp="DSP" Dfpu="SP_FPU"/>
    </condition>

    <condition id="ARMv81MML">
      <description>Armv8.1-M Mainline</description>
      <require Dvendor="ARM:82" Dname="ARMv81MML*"/>   
    </condition>

    <condition id="CA5_CA9">
      <description>Cortex-A5 or Cortex-A9 processor based device</description>
      <accept Dcore="Cortex-A5"/>
      <accept Dcore="Cortex-A9"/>
    </condition>

    <condition id="CA7">
      <description>Cortex-A7 processor based device</description>
      <accept Dcore="Cortex-A7"/>
    </condition>

    <!-- ARMCC compiler -->
    <condition id="CA_ARMCC5">
      <description>Cortex-A5, Cortex-A7 or Cortex-A9 processor based device for the Arm Compiler 5</description>
      <require condition="ARMv7-A Device"/>
      <require condition="ARMCC5"/>
    </condition>
    <condition id="CA_ARMCC6">
      <description>Cortex-A5, Cortex-A7 or Cortex-A9 processor based device for the Arm Compiler 6</description>
      <require condition="ARMv7-A Device"/>
      <require condition="ARMCC6"/>
    </condition>

    <condition id="CM0_ARMCC">
      <description>Cortex-M0 or Cortex-M0+ or SC000 processor based device for the Arm Compiler</description>
      <require condition="CM0"/>
      <require Tcompiler="ARMCC"/>
    </condition>
    <condition id="CM0_LE_ARMCC">
      <description>Cortex-M0 or Cortex-M0+ or SC000 processor based device in little endian mode for the Arm Compiler</description>
      <require condition="CM0_ARMCC"/>
      <require Dendian="Little-endian"/>
    </condition>
    <condition id="CM0_BE_ARMCC">
      <description>Cortex-M0 or Cortex-M0+ or SC000 processor based device in big endian mode for the Arm Compiler</description>
      <require condition="CM0_ARMCC"/>
      <require Dendian="Big-endian"/>
    </condition>

    <condition id="CM1_ARMCC">
      <description>Cortex-M1 based device for the Arm Compiler</description>
      <require condition="CM1"/>
      <require Tcompiler="ARMCC"/>
    </condition>
    <condition id="CM1_LE_ARMCC">
      <description>Cortex-M1 based device in little endian mode for the Arm Compiler</description>
      <require condition="CM1_ARMCC"/>
      <require Dendian="Little-endian"/>
    </condition>
    <condition id="CM1_BE_ARMCC">
      <description>Cortex-M1 based device in big endian mode for the Arm Compiler</description>
      <require condition="CM1_ARMCC"/>
      <require Dendian="Big-endian"/>
    </condition>

    <condition id="CM3_ARMCC">
      <description>Cortex-M3 or SC300 processor based device for the Arm Compiler</description>
      <require condition="CM3"/>
      <require Tcompiler="ARMCC"/>
    </condition>
    <condition id="CM3_LE_ARMCC">
      <description>Cortex-M3 or SC300 processor based device in little endian mode for the Arm Compiler</description>
      <require condition="CM3_ARMCC"/>
      <require Dendian="Little-endian"/>
    </condition>
    <condition id="CM3_BE_ARMCC">
      <description>Cortex-M3 or SC300 processor based device in big endian mode for the Arm Compiler</description>
      <require condition="CM3_ARMCC"/>
      <require Dendian="Big-endian"/>
    </condition>

    <condition id="CM4_ARMCC">
      <description>Cortex-M4 processor based device for the Arm Compiler</description>
      <require condition="CM4"/>
      <require Tcompiler="ARMCC"/>
    </condition>
    <condition id="CM4_LE_ARMCC">
      <description>Cortex-M4 processor based device in little endian mode for the Arm Compiler</description>
      <require condition="CM4_ARMCC"/>
      <require Dendian="Little-endian"/>
    </condition>
    <condition id="CM4_BE_ARMCC">
      <description>Cortex-M4 processor based device in big endian mode for the Arm Compiler</description>
      <require condition="CM4_ARMCC"/>
      <require Dendian="Big-endian"/>
    </condition>

    <condition id="CM4_FP_ARMCC">
      <description>Cortex-M4 processor based device using Floating Point Unit for the Arm Compiler</description>
      <require condition="CM4_FP"/>
      <require Tcompiler="ARMCC"/>
    </condition>
    <condition id="CM4_FP_LE_ARMCC">
      <description>Cortex-M4 processor based device using Floating Point Unit in little endian mode for the Arm Compiler</description>
      <require condition="CM4_FP_ARMCC"/>
      <require Dendian="Little-endian"/>
    </condition>
    <condition id="CM4_FP_BE_ARMCC">
      <description>Cortex-M4 processor based device using Floating Point Unit in big endian mode for the Arm Compiler</description>
      <require condition="CM4_FP_ARMCC"/>
      <require Dendian="Big-endian"/>
    </condition>

    <condition id="CM7_ARMCC">
      <description>Cortex-M7 processor based device for the Arm Compiler</description>
      <require condition="CM7"/>
      <require Tcompiler="ARMCC"/>
    </condition>
    <condition id="CM7_LE_ARMCC">
      <description>Cortex-M7 processor based device in little endian mode for the Arm Compiler</description>
      <require condition="CM7_ARMCC"/>
      <require Dendian="Little-endian"/>
    </condition>
    <condition id="CM7_BE_ARMCC">
      <description>Cortex-M7 processor based device in big endian mode for the Arm Compiler</description>
      <require condition="CM7_ARMCC"/>
      <require Dendian="Big-endian"/>
    </condition>

    <condition id="CM7_FP_ARMCC">
      <description>Cortex-M7 processor based device using Floating Point Unit for the Arm Compiler</description>
      <require condition="CM7_FP"/>
      <require Tcompiler="ARMCC"/>
    </condition>
    <condition id="CM7_FP_LE_ARMCC">
      <description>Cortex-M7 processor based device using Floating Point Unit in little endian mode for the Arm Compiler</description>
      <require condition="CM7_FP_ARMCC"/>
      <require Dendian="Little-endian"/>
    </condition>
    <condition id="CM7_FP_BE_ARMCC">
      <description>Cortex-M7 processor based device using Floating Point Unit in big endian mode for the Arm Compiler</description>
      <require condition="CM7_FP_ARMCC"/>
      <require Dendian="Big-endian"/>
    </condition>

    <condition id="CM7_SP_ARMCC">
      <description>Cortex-M7 processor based device using Floating Point Unit (SP) for the Arm Compiler</description>
      <require condition="CM7_SP"/>
      <require Tcompiler="ARMCC"/>
    </condition>
    <condition id="CM7_SP_LE_ARMCC">
      <description>Cortex-M7 processor based device using Floating Point Unit (SP) in little endian mode for the Arm Compiler</description>
      <require condition="CM7_SP_ARMCC"/>
      <require Dendian="Little-endian"/>
    </condition>
    <condition id="CM7_SP_BE_ARMCC">
      <description>Cortex-M7 processor based device using Floating Point Unit (SP) in big endian mode for the Arm Compiler</description>
      <require condition="CM7_SP_ARMCC"/>
      <require Dendian="Big-endian"/>
    </condition>

    <condition id="CM7_DP_ARMCC">
      <description>Cortex-M7 processor based device using Floating Point Unit (DP) for the Arm Compiler</description>
      <require condition="CM7_DP"/>
      <require Tcompiler="ARMCC"/>
    </condition>
    <condition id="CM7_DP_LE_ARMCC">
      <description>Cortex-M7 processor based device using Floating Point Unit (DP) in little endian mode for the Arm Compiler</description>
      <require condition="CM7_DP_ARMCC"/>
      <require Dendian="Little-endian"/>
    </condition>
    <condition id="CM7_DP_BE_ARMCC">
      <description>Cortex-M7 processor based device using Floating Point Unit (DP) in big endian mode for the Arm Compiler</description>
      <require condition="CM7_DP_ARMCC"/>
      <require Dendian="Big-endian"/>
    </condition>

    <condition id="CM23_ARMCC">
      <description>Cortex-M23 processor based device for the Arm Compiler</description>
      <require condition="CM23"/>
      <require Tcompiler="ARMCC"/>
    </condition>
    <condition id="CM23_LE_ARMCC">
      <description>Cortex-M23 processor based device in little endian mode for the Arm Compiler</description>
      <require condition="CM23_ARMCC"/>
      <require Dendian="Little-endian"/>
    </condition>
    <condition id="CM23_BE_ARMCC">
      <description>Cortex-M23 processor based device in big endian mode for the Arm Compiler</description>
      <require condition="CM23_ARMCC"/>
      <require Dendian="Big-endian"/>
    </condition>

    <condition id="CM33_ARMCC">
      <description>Cortex-M33 processor based device for the Arm Compiler</description>
      <require condition="CM33"/>
      <require Tcompiler="ARMCC"/>
    </condition>
    <condition id="CM33_LE_ARMCC">
      <description>Cortex-M33 processor based device in little endian mode for the Arm Compiler</description>
      <require condition="CM33_ARMCC"/>
      <require Dendian="Little-endian"/>
    </condition>
    <condition id="CM33_BE_ARMCC">
      <description>Cortex-M33 processor based device in big endian mode for the Arm Compiler</description>
      <require condition="CM33_ARMCC"/>
      <require Dendian="Big-endian"/>
    </condition>

    <condition id="CM33_FP_ARMCC">
      <description>Cortex-M33 processor based device using Floating Point Unit for the Arm Compiler</description>
      <require condition="CM33_FP"/>
      <require Tcompiler="ARMCC"/>
    </condition>
    <condition id="CM33_FP_LE_ARMCC">
      <description>Cortex-M33 processor based device using Floating Point Unit in little endian mode for the Arm Compiler</description>
      <require condition="CM33_FP_ARMCC"/>
      <require Dendian="Little-endian"/>
    </condition>
    <condition id="CM33_FP_BE_ARMCC">
      <description>Cortex-M33 processor based device using Floating Point Unit in big endian mode for the Arm Compiler</description>
      <require condition="CM33_FP_ARMCC"/>
      <require Dendian="Big-endian"/>
    </condition>

    <condition id="CM33_NODSP_NOFPU_ARMCC">
      <description>Cortex-M33 processor, no DSP, no FPU, Arm Compiler</description>
      <require condition="CM33_NODSP_NOFPU"/>
      <require Tcompiler="ARMCC"/>
    </condition>
    <condition id="CM33_DSP_NOFPU_ARMCC">
      <description>Cortex-M33 processor, DSP, no FPU, Arm Compiler</description>
      <require condition="CM33_DSP_NOFPU"/>
      <require Tcompiler="ARMCC"/>
    </condition>
    <condition id="CM33_NODSP_SP_ARMCC">
      <description>Cortex-M33 processor, no DSP, SP FPU, Arm Compiler</description>
      <require condition="CM33_NODSP_SP"/>
      <require Tcompiler="ARMCC"/>
    </condition>
    <condition id="CM33_DSP_SP_ARMCC">
      <description>Cortex-M33 processor, DSP, SP FPU, Arm Compiler</description>
      <require condition="CM33_DSP_SP"/>
      <require Tcompiler="ARMCC"/>
    </condition>
    <condition id="CM33_NODSP_NOFPU_LE_ARMCC">
      <description>Cortex-M33 processor, little endian, no DSP, no FPU, Arm Compiler</description>
      <require condition="CM33_NODSP_NOFPU_ARMCC"/>
      <require Dendian="Little-endian"/>
    </condition>
    <condition id="CM33_DSP_NOFPU_LE_ARMCC">
      <description>Cortex-M33 processor, little endian, DSP, no FPU, Arm Compiler</description>
      <require condition="CM33_DSP_NOFPU_ARMCC"/>
      <require Dendian="Little-endian"/>
    </condition>
    <condition id="CM33_NODSP_SP_LE_ARMCC">
      <description>Cortex-M33 processor, little endian, no DSP, SP FPU, Arm Compiler</description>
      <require condition="CM33_NODSP_SP_ARMCC"/>
      <require Dendian="Little-endian"/>
    </condition>
    <condition id="CM33_DSP_SP_LE_ARMCC">
      <description>Cortex-M33 processor, little endian, DSP, SP FPU, Arm Compiler</description>
      <require condition="CM33_DSP_SP_ARMCC"/>
      <require Dendian="Little-endian"/>
    </condition>

    <condition id="CM35P_ARMCC">
      <description>Cortex-M35P processor based device for the Arm Compiler</description>
      <require condition="CM35P"/>
      <require Tcompiler="ARMCC"/>
    </condition>
    <condition id="CM35P_LE_ARMCC">
      <description>Cortex-M35P processor based device in little endian mode for the Arm Compiler</description>
      <require condition="CM35P_ARMCC"/>
      <require Dendian="Little-endian"/>
    </condition>
    <condition id="CM35P_BE_ARMCC">
      <description>Cortex-M35P processor based device in big endian mode for the Arm Compiler</description>
      <require condition="CM35P_ARMCC"/>
      <require Dendian="Big-endian"/>
    </condition>

    <condition id="CM35P_FP_ARMCC">
      <description>Cortex-M35P processor based device using Floating Point Unit for the Arm Compiler</description>
      <require condition="CM35P_FP"/>
      <require Tcompiler="ARMCC"/>
    </condition>
    <condition id="CM35P_FP_LE_ARMCC">
      <description>Cortex-M35P processor based device using Floating Point Unit in little endian mode for the Arm Compiler</description>
      <require condition="CM35P_FP_ARMCC"/>
      <require Dendian="Little-endian"/>
    </condition>
    <condition id="CM35P_FP_BE_ARMCC">
      <description>Cortex-M35P processor based device using Floating Point Unit in big endian mode for the Arm Compiler</description>
      <require condition="CM35P_FP_ARMCC"/>
      <require Dendian="Big-endian"/>
    </condition>

    <condition id="CM35P_NODSP_NOFPU_ARMCC">
      <description>Cortex-M35P processor, no DSP, no FPU, Arm Compiler</description>
      <require condition="CM35P_NODSP_NOFPU"/>
      <require Tcompiler="ARMCC"/>
    </condition>
    <condition id="CM35P_DSP_NOFPU_ARMCC">
      <description>Cortex-M35P processor, DSP, no FPU, Arm Compiler</description>
      <require condition="CM35P_DSP_NOFPU"/>
      <require Tcompiler="ARMCC"/>
    </condition>
    <condition id="CM35P_NODSP_SP_ARMCC">
      <description>Cortex-M35P processor, no DSP, SP FPU, Arm Compiler</description>
      <require condition="CM35P_NODSP_SP"/>
      <require Tcompiler="ARMCC"/>
    </condition>
    <condition id="CM35P_DSP_SP_ARMCC">
      <description>Cortex-M35P processor, DSP, SP FPU, Arm Compiler</description>
      <require condition="CM35P_DSP_SP"/>
      <require Tcompiler="ARMCC"/>
    </condition>
    <condition id="CM35P_NODSP_NOFPU_LE_ARMCC">
      <description>Cortex-M35P processor, little endian, no DSP, no FPU, Arm Compiler</description>
      <require condition="CM35P_NODSP_NOFPU_ARMCC"/>
      <require Dendian="Little-endian"/>
    </condition>
    <condition id="CM35P_DSP_NOFPU_LE_ARMCC">
      <description>Cortex-M35P processor, little endian, DSP, no FPU, Arm Compiler</description>
      <require condition="CM35P_DSP_NOFPU_ARMCC"/>
      <require Dendian="Little-endian"/>
    </condition>
    <condition id="CM35P_NODSP_SP_LE_ARMCC">
      <description>Cortex-M35P processor, little endian, no DSP, SP FPU, Arm Compiler</description>
      <require condition="CM35P_NODSP_SP_ARMCC"/>
      <require Dendian="Little-endian"/>
    </condition>
    <condition id="CM35P_DSP_SP_LE_ARMCC">
      <description>Cortex-M35P processor, little endian, DSP, SP FPU, Arm Compiler</description>
      <require condition="CM35P_DSP_SP_ARMCC"/>
      <require Dendian="Little-endian"/>
    </condition>

    <condition id="ARMv8MBL_ARMCC">
      <description>Armv8-M Baseline processor based device for the Arm Compiler</description>
      <require condition="ARMv8MBL"/>
      <require Tcompiler="ARMCC"/>
    </condition>
    <condition id="ARMv8MBL_LE_ARMCC">
      <description>Armv8-M Baseline processor based device in little endian mode for the Arm Compiler</description>
      <require condition="ARMv8MBL_ARMCC"/>
      <require Dendian="Little-endian"/>
    </condition>
    <condition id="ARMv8MBL_BE_ARMCC">
      <description>Armv8-M Baseline processor based device in big endian mode for the Arm Compiler</description>
      <require condition="ARMv8MBL_ARMCC"/>
      <require Dendian="Big-endian"/>
    </condition>

    <condition id="ARMv8MML_ARMCC">
      <description>Armv8-M Mainline processor based device for the Arm Compiler</description>
      <require condition="ARMv8MML"/>
      <require Tcompiler="ARMCC"/>
    </condition>
    <condition id="ARMv8MML_LE_ARMCC">
      <description>Armv8-M Mainline processor based device in little endian mode for the Arm Compiler</description>
      <require condition="ARMv8MML_ARMCC"/>
      <require Dendian="Little-endian"/>
    </condition>
    <condition id="ARMv8MML_BE_ARMCC">
      <description>Armv8-M Mainline processor based device in big endian mode for the Arm Compiler</description>
      <require condition="ARMv8MML_ARMCC"/>
      <require Dendian="Big-endian"/>
    </condition>

    <condition id="ARMv8MML_FP_ARMCC">
      <description>Armv8-M Mainline processor based device using Floating Point Unit for the Arm Compiler</description>
      <require condition="ARMv8MML_FP"/>
      <require Tcompiler="ARMCC"/>
    </condition>
    <condition id="ARMv8MML_FP_LE_ARMCC">
      <description>Armv8-M Mainline processor based device using Floating Point Unit in little endian mode for the Arm Compiler</description>
      <require condition="ARMv8MML_FP_ARMCC"/>
      <require Dendian="Little-endian"/>
    </condition>
    <condition id="ARMv8MML_FP_BE_ARMCC">
      <description>Armv8-M Mainline processor based device using Floating Point Unit in big endian mode for the Arm Compiler</description>
      <require condition="ARMv8MML_FP_ARMCC"/>
      <require Dendian="Big-endian"/>
    </condition>

    <condition id="ARMv8MML_NODSP_NOFPU_ARMCC">
      <description>Armv8-M Mainline, no DSP, no FPU, Arm Compiler</description>
      <require condition="ARMv8MML_NODSP_NOFPU"/>
      <require Tcompiler="ARMCC"/>
    </condition>
    <condition id="ARMv8MML_DSP_NOFPU_ARMCC">
      <description>Armv8-M Mainline, DSP, no FPU, Arm Compiler</description>
      <require condition="ARMv8MML_DSP_NOFPU"/>
      <require Tcompiler="ARMCC"/>
    </condition>
    <condition id="ARMv8MML_NODSP_SP_ARMCC">
      <description>Armv8-M Mainline, no DSP, SP FPU, Arm Compiler</description>
      <require condition="ARMv8MML_NODSP_SP"/>
      <require Tcompiler="ARMCC"/>
    </condition>
    <condition id="ARMv8MML_DSP_SP_ARMCC">
      <description>Armv8-M Mainline, DSP, SP FPU, Arm Compiler</description>
      <require condition="ARMv8MML_DSP_SP"/>
      <require Tcompiler="ARMCC"/>
    </condition>
    <condition id="ARMv8MML_NODSP_NOFPU_LE_ARMCC">
      <description>Armv8-M Mainline, little endian, no DSP, no FPU, Arm Compiler</description>
      <require condition="ARMv8MML_NODSP_NOFPU_ARMCC"/>
      <require Dendian="Little-endian"/>
    </condition>
    <condition id="ARMv8MML_DSP_NOFPU_LE_ARMCC">
      <description>Armv8-M Mainline, little endian, DSP, no FPU, Arm Compiler</description>
      <require condition="ARMv8MML_DSP_NOFPU_ARMCC"/>
      <require Dendian="Little-endian"/>
    </condition>
    <condition id="ARMv8MML_NODSP_SP_LE_ARMCC">
      <description>Armv8-M Mainline, little endian, no DSP, SP FPU, Arm Compiler</description>
      <require condition="ARMv8MML_NODSP_SP_ARMCC"/>
      <require Dendian="Little-endian"/>
    </condition>
    <condition id="ARMv8MML_DSP_SP_LE_ARMCC">
      <description>Armv8-M Mainline, little endian, DSP, SP FPU, Arm Compiler</description>
      <require condition="ARMv8MML_DSP_SP_ARMCC"/>
      <require Dendian="Little-endian"/>
    </condition>
    
    <!-- GCC compiler -->
    <condition id="CA_GCC">
      <description>Cortex-A5, Cortex-A7 or Cortex-A9 processor based device for the GCC Compiler</description>
      <require condition="ARMv7-A Device"/>
      <require Tcompiler="GCC"/>
    </condition>

    <condition id="CM0_GCC">
      <description>Cortex-M0 or Cortex-M0+ or SC000 processor based device for the GCC Compiler</description>
      <require condition="CM0"/>
      <require Tcompiler="GCC"/>
    </condition>
    <condition id="CM0_LE_GCC">
      <description>Cortex-M0 or Cortex-M0+ or SC000 processor based device in little endian mode for the GCC Compiler</description>
      <require condition="CM0_GCC"/>
      <require Dendian="Little-endian"/>
    </condition>
    <condition id="CM0_BE_GCC">
      <description>Cortex-M0 or Cortex-M0+ or SC000 processor based device in big endian mode for the GCC Compiler</description>
      <require condition="CM0_GCC"/>
      <require Dendian="Big-endian"/>
    </condition>

    <condition id="CM1_GCC">
      <description>Cortex-M1 based device for the GCC Compiler</description>
      <require condition="CM1"/>
      <require Tcompiler="GCC"/>
    </condition>
    <condition id="CM1_LE_GCC">
      <description>Cortex-M1 based device in little endian mode for the GCC Compiler</description>
      <require condition="CM1_GCC"/>
      <require Dendian="Little-endian"/>
    </condition>
    <condition id="CM1_BE_GCC">
      <description>Cortex-M1 based device in big endian mode for the GCC Compiler</description>
      <require condition="CM1_GCC"/>
      <require Dendian="Big-endian"/>
    </condition>

    <condition id="CM3_GCC">
      <description>Cortex-M3 or SC300 processor based device for the GCC Compiler</description>
      <require condition="CM3"/>
      <require Tcompiler="GCC"/>
    </condition>
    <condition id="CM3_LE_GCC">
      <description>Cortex-M3 or SC300 processor based device in little endian mode for the GCC Compiler</description>
      <require condition="CM3_GCC"/>
      <require Dendian="Little-endian"/>
    </condition>
    <condition id="CM3_BE_GCC">
      <description>Cortex-M3 or SC300 processor based device in big endian mode for the GCC Compiler</description>
      <require condition="CM3_GCC"/>
      <require Dendian="Big-endian"/>
    </condition>

    <condition id="CM4_GCC">
      <description>Cortex-M4 processor based device for the GCC Compiler</description>
      <require condition="CM4"/>
      <require Tcompiler="GCC"/>
    </condition>
    <condition id="CM4_LE_GCC">
      <description>Cortex-M4 processor based device in little endian mode for the GCC Compiler</description>
      <require condition="CM4_GCC"/>
      <require Dendian="Little-endian"/>
    </condition>
    <condition id="CM4_BE_GCC">
      <description>Cortex-M4 processor based device in big endian mode for the GCC Compiler</description>
      <require condition="CM4_GCC"/>
      <require Dendian="Big-endian"/>
    </condition>

    <condition id="CM4_FP_GCC">
      <description>Cortex-M4 processor based device using Floating Point Unit for the GCC Compiler</description>
      <require condition="CM4_FP"/>
      <require Tcompiler="GCC"/>
    </condition>
    <condition id="CM4_FP_LE_GCC">
      <description>Cortex-M4 processor based device using Floating Point Unit in little endian mode for the GCC Compiler</description>
      <require condition="CM4_FP_GCC"/>
      <require Dendian="Little-endian"/>
    </condition>
    <condition id="CM4_FP_BE_GCC">
      <description>Cortex-M4 processor based device using Floating Point Unit in big endian mode for the GCC Compiler</description>
      <require condition="CM4_FP_GCC"/>
      <require Dendian="Big-endian"/>
    </condition>

    <condition id="CM7_GCC">
      <description>Cortex-M7 processor based device for the GCC Compiler</description>
      <require condition="CM7"/>
      <require Tcompiler="GCC"/>
    </condition>
    <condition id="CM7_LE_GCC">
      <description>Cortex-M7 processor based device in little endian mode for the GCC Compiler</description>
      <require condition="CM7_GCC"/>
      <require Dendian="Little-endian"/>
    </condition>
    <condition id="CM7_BE_GCC">
      <description>Cortex-M7 processor based device in big endian mode for the GCC Compiler</description>
      <require condition="CM7_GCC"/>
      <require Dendian="Big-endian"/>
    </condition>

    <condition id="CM7_FP_GCC">
      <description>Cortex-M7 processor based device using Floating Point Unit for the GCC Compiler</description>
      <require condition="CM7_FP"/>
      <require Tcompiler="GCC"/>
    </condition>
    <condition id="CM7_FP_LE_GCC">
      <description>Cortex-M7 processor based device using Floating Point Unit in little endian mode for the GCC Compiler</description>
      <require condition="CM7_FP_GCC"/>
      <require Dendian="Little-endian"/>
    </condition>
    <condition id="CM7_FP_BE_GCC">
      <description>Cortex-M7 processor based device using Floating Point Unit in big endian mode for the GCC Compiler</description>
      <require condition="CM7_FP_GCC"/>
      <require Dendian="Big-endian"/>
    </condition>

    <condition id="CM7_SP_GCC">
      <description>Cortex-M7 processor based device using Floating Point Unit (SP) for the GCC Compiler</description>
      <require condition="CM7_SP"/>
      <require Tcompiler="GCC"/>
    </condition>
    <condition id="CM7_SP_LE_GCC">
      <description>Cortex-M7 processor based device using Floating Point Unit (SP) in little endian mode for the GCC Compiler</description>
      <require condition="CM7_SP_GCC"/>
      <require Dendian="Little-endian"/>
    </condition>
    <condition id="CM7_SP_BE_GCC">
      <description>Cortex-M7 processor based device using Floating Point Unit (SP) in big endian mode for the GCC Compiler</description>
      <require condition="CM7_SP_GCC"/>
      <require Dendian="Big-endian"/>
    </condition>

    <condition id="CM7_DP_GCC">
      <description>Cortex-M7 processor based device using Floating Point Unit (DP) for the GCC Compiler</description>
      <require condition="CM7_DP"/>
      <require Tcompiler="GCC"/>
    </condition>
    <condition id="CM7_DP_LE_GCC">
      <description>Cortex-M7 processor based device using Floating Point Unit (DP) in little endian mode for the GCC Compiler</description>
      <require condition="CM7_DP_GCC"/>
      <require Dendian="Little-endian"/>
    </condition>
    <condition id="CM7_DP_BE_GCC">
      <description>Cortex-M7 processor based device using Floating Point Unit (DP) in big endian mode for the GCC Compiler</description>
      <require condition="CM7_DP_GCC"/>
      <require Dendian="Big-endian"/>
    </condition>

    <condition id="CM23_GCC">
      <description>Cortex-M23 processor based device for the GCC Compiler</description>
      <require condition="CM23"/>
      <require Tcompiler="GCC"/>
    </condition>
    <condition id="CM23_LE_GCC">
      <description>Cortex-M23 processor based device in little endian mode for the GCC Compiler</description>
      <require condition="CM23_GCC"/>
      <require Dendian="Little-endian"/>
    </condition>
    <condition id="CM23_BE_GCC">
      <description>Cortex-M23 processor based device in big endian mode for the GCC Compiler</description>
      <require condition="CM23_GCC"/>
      <require Dendian="Big-endian"/>
    </condition>

    <condition id="CM33_GCC">
      <description>Cortex-M33 processor based device for the GCC Compiler</description>
      <require condition="CM33"/>
      <require Tcompiler="GCC"/>
    </condition>
    <condition id="CM33_LE_GCC">
      <description>Cortex-M33 processor based device in little endian mode for the GCC Compiler</description>
      <require condition="CM33_GCC"/>
      <require Dendian="Little-endian"/>
    </condition>
    <condition id="CM33_BE_GCC">
      <description>Cortex-M33 processor based device in big endian mode for the GCC Compiler</description>
      <require condition="CM33_GCC"/>
      <require Dendian="Big-endian"/>
    </condition>

    <condition id="CM33_FP_GCC">
      <description>Cortex-M33 processor based device using Floating Point Unit for the GCC Compiler</description>
      <require condition="CM33_FP"/>
      <require Tcompiler="GCC"/>
    </condition>
    <condition id="CM33_FP_LE_GCC">
      <description>Cortex-M33 processor based device using Floating Point Unit in little endian mode for the GCC Compiler</description>
      <require condition="CM33_FP_GCC"/>
      <require Dendian="Little-endian"/>
    </condition>
    <condition id="CM33_FP_BE_GCC">
      <description>Cortex-M33 processor based device using Floating Point Unit in big endian mode for the GCC Compiler</description>
      <require condition="CM33_FP_GCC"/>
      <require Dendian="Big-endian"/>
    </condition>

    <condition id="CM33_NODSP_NOFPU_GCC">
      <description>CM33, no DSP, no FPU, GCC Compiler</description>
      <require condition="CM33_NODSP_NOFPU"/>
      <require Tcompiler="GCC"/>
    </condition>
    <condition id="CM33_DSP_NOFPU_GCC">
      <description>CM33, DSP, no FPU, GCC Compiler</description>
      <require condition="CM33_DSP_NOFPU"/>
      <require Tcompiler="GCC"/>
    </condition>
    <condition id="CM33_NODSP_SP_GCC">
      <description>CM33, no DSP, SP FPU, GCC Compiler</description>
      <require condition="CM33_NODSP_SP"/>
      <require Tcompiler="GCC"/>
    </condition>
    <condition id="CM33_DSP_SP_GCC">
      <description>CM33, DSP, SP FPU, GCC Compiler</description>
      <require condition="CM33_DSP_SP"/>
      <require Tcompiler="GCC"/>
    </condition>
    <condition id="CM33_NODSP_NOFPU_LE_GCC">
      <description>CM33, little endian, no DSP, no FPU, GCC Compiler</description>
      <require condition="CM33_NODSP_NOFPU_GCC"/>
      <require Dendian="Little-endian"/>
    </condition>
    <condition id="CM33_DSP_NOFPU_LE_GCC">
      <description>CM33, little endian, DSP, no FPU, GCC Compiler</description>
      <require condition="CM33_DSP_NOFPU_GCC"/>
      <require Dendian="Little-endian"/>
    </condition>
    <condition id="CM33_NODSP_SP_LE_GCC">
      <description>CM33, little endian, no DSP, SP FPU, GCC Compiler</description>
      <require condition="CM33_NODSP_SP_GCC"/>
      <require Dendian="Little-endian"/>
    </condition>
    <condition id="CM33_DSP_SP_LE_GCC">
      <description>CM33, little endian, DSP, SP FPU, GCC Compiler</description>
      <require condition="CM33_DSP_SP_GCC"/>
      <require Dendian="Little-endian"/>
    </condition>

    <condition id="CM35P_GCC">
      <description>Cortex-M35P processor based device for the GCC Compiler</description>
      <require condition="CM35P"/>
      <require Tcompiler="GCC"/>
    </condition>
    <condition id="CM35P_LE_GCC">
      <description>Cortex-M35P processor based device in little endian mode for the GCC Compiler</description>
      <require condition="CM35P_GCC"/>
      <require Dendian="Little-endian"/>
    </condition>
    <condition id="CM35P_BE_GCC">
      <description>Cortex-M35P processor based device in big endian mode for the GCC Compiler</description>
      <require condition="CM35P_GCC"/>
      <require Dendian="Big-endian"/>
    </condition>

    <condition id="CM35P_FP_GCC">
      <description>Cortex-M35P processor based device using Floating Point Unit for the GCC Compiler</description>
      <require condition="CM35P_FP"/>
      <require Tcompiler="GCC"/>
    </condition>
    <condition id="CM35P_FP_LE_GCC">
      <description>Cortex-M35P processor based device using Floating Point Unit in little endian mode for the GCC Compiler</description>
      <require condition="CM35P_FP_GCC"/>
      <require Dendian="Little-endian"/>
    </condition>
    <condition id="CM35P_FP_BE_GCC">
      <description>Cortex-M35P processor based device using Floating Point Unit in big endian mode for the GCC Compiler</description>
      <require condition="CM35P_FP_GCC"/>
      <require Dendian="Big-endian"/>
    </condition>

    <condition id="CM35P_NODSP_NOFPU_GCC">
      <description>CM35P, no DSP, no FPU, GCC Compiler</description>
      <require condition="CM35P_NODSP_NOFPU"/>
      <require Tcompiler="GCC"/>
    </condition>
    <condition id="CM35P_DSP_NOFPU_GCC">
      <description>CM35P, DSP, no FPU, GCC Compiler</description>
      <require condition="CM35P_DSP_NOFPU"/>
      <require Tcompiler="GCC"/>
    </condition>
    <condition id="CM35P_NODSP_SP_GCC">
      <description>CM35P, no DSP, SP FPU, GCC Compiler</description>
      <require condition="CM35P_NODSP_SP"/>
      <require Tcompiler="GCC"/>
    </condition>
    <condition id="CM35P_DSP_SP_GCC">
      <description>CM35P, DSP, SP FPU, GCC Compiler</description>
      <require condition="CM35P_DSP_SP"/>
      <require Tcompiler="GCC"/>
    </condition>
    <condition id="CM35P_NODSP_NOFPU_LE_GCC">
      <description>CM35P, little endian, no DSP, no FPU, GCC Compiler</description>
      <require condition="CM35P_NODSP_NOFPU_GCC"/>
      <require Dendian="Little-endian"/>
    </condition>
    <condition id="CM35P_DSP_NOFPU_LE_GCC">
      <description>CM35P, little endian, DSP, no FPU, GCC Compiler</description>
      <require condition="CM35P_DSP_NOFPU_GCC"/>
      <require Dendian="Little-endian"/>
    </condition>
    <condition id="CM35P_NODSP_SP_LE_GCC">
      <description>CM35P, little endian, no DSP, SP FPU, GCC Compiler</description>
      <require condition="CM35P_NODSP_SP_GCC"/>
      <require Dendian="Little-endian"/>
    </condition>
    <condition id="CM35P_DSP_SP_LE_GCC">
      <description>CM35P, little endian, DSP, SP FPU, GCC Compiler</description>
      <require condition="CM35P_DSP_SP_GCC"/>
      <require Dendian="Little-endian"/>
    </condition>

    <condition id="ARMv8MBL_GCC">
      <description>Armv8-M Baseline processor based device for the GCC Compiler</description>
      <require condition="ARMv8MBL"/>
      <require Tcompiler="GCC"/>
    </condition>
    <condition id="ARMv8MBL_LE_GCC">
      <description>Armv8-M Baseline processor based device in little endian mode for the GCC Compiler</description>
      <require condition="ARMv8MBL_GCC"/>
      <require Dendian="Little-endian"/>
    </condition>
    <condition id="ARMv8MBL_BE_GCC">
      <description>Armv8-M Baseline processor based device in big endian mode for the GCC Compiler</description>
      <require condition="ARMv8MBL_GCC"/>
      <require Dendian="Big-endian"/>
    </condition>

    <condition id="ARMv8MML_GCC">
      <description>Armv8-M Mainline processor based device for the GCC Compiler</description>
      <require condition="ARMv8MML"/>
      <require Tcompiler="GCC"/>
    </condition>
    <condition id="ARMv8MML_LE_GCC">
      <description>Armv8-M Mainline processor based device in little endian mode for the GCC Compiler</description>
      <require condition="ARMv8MML_GCC"/>
      <require Dendian="Little-endian"/>
    </condition>
    <condition id="ARMv8MML_BE_GCC">
      <description>Armv8-M Mainline processor based device in big endian mode for the GCC Compiler</description>
      <require condition="ARMv8MML_GCC"/>
      <require Dendian="Big-endian"/>
    </condition>

    <condition id="ARMv8MML_FP_GCC">
      <description>Armv8-M Mainline processor based device using Floating Point Unit for the GCC Compiler</description>
      <require condition="ARMv8MML_FP"/>
      <require Tcompiler="GCC"/>
    </condition>
    <condition id="ARMv8MML_FP_LE_GCC">
      <description>Armv8-M Mainline processor based device using Floating Point Unit in little endian mode for the GCC Compiler</description>
      <require condition="ARMv8MML_FP_GCC"/>
      <require Dendian="Little-endian"/>
    </condition>
    <condition id="ARMv8MML_FP_BE_GCC">
      <description>Armv8-M Mainline processor based device using Floating Point Unit in big endian mode for the GCC Compiler</description>
      <require condition="ARMv8MML_FP_GCC"/>
      <require Dendian="Big-endian"/>
    </condition>

    <condition id="ARMv8MML_NODSP_NOFPU_GCC">
      <description>Armv8-M Mainline, no DSP, no FPU, GCC Compiler</description>
      <require condition="ARMv8MML_NODSP_NOFPU"/>
      <require Tcompiler="GCC"/>
    </condition>
    <condition id="ARMv8MML_DSP_NOFPU_GCC">
      <description>Armv8-M Mainline, DSP, no FPU, GCC Compiler</description>
      <require condition="ARMv8MML_DSP_NOFPU"/>
      <require Tcompiler="GCC"/>
    </condition>
    <condition id="ARMv8MML_NODSP_SP_GCC">
      <description>Armv8-M Mainline, no DSP, SP FPU, GCC Compiler</description>
      <require condition="ARMv8MML_NODSP_SP"/>
      <require Tcompiler="GCC"/>
    </condition>
    <condition id="ARMv8MML_DSP_SP_GCC">
      <description>Armv8-M Mainline, DSP, SP FPU, GCC Compiler</description>
      <require condition="ARMv8MML_DSP_SP"/>
      <require Tcompiler="GCC"/>
    </condition>
    <condition id="ARMv8MML_NODSP_NOFPU_LE_GCC">
      <description>Armv8-M Mainline, little endian, no DSP, no FPU, GCC Compiler</description>
      <require condition="ARMv8MML_NODSP_NOFPU_GCC"/>
      <require Dendian="Little-endian"/>
    </condition>
    <condition id="ARMv8MML_DSP_NOFPU_LE_GCC">
      <description>Armv8-M Mainline, little endian, DSP, no FPU, GCC Compiler</description>
      <require condition="ARMv8MML_DSP_NOFPU_GCC"/>
      <require Dendian="Little-endian"/>
    </condition>
    <condition id="ARMv8MML_NODSP_SP_LE_GCC">
      <description>Armv8-M Mainline, little endian, no DSP, SP FPU, GCC Compiler</description>
      <require condition="ARMv8MML_NODSP_SP_GCC"/>
      <require Dendian="Little-endian"/>
    </condition>
    <condition id="ARMv8MML_DSP_SP_LE_GCC">
      <description>Armv8-M Mainline, little endian, DSP, SP FPU, GCC Compiler</description>
      <require condition="ARMv8MML_DSP_SP_GCC"/>
      <require Dendian="Little-endian"/>
    </condition>

    <!-- IAR compiler -->
    <condition id="CA_IAR">
      <description>Cortex-A5, Cortex-A7 or Cortex-A9 processor based device for the IAR Compiler</description>
      <require condition="ARMv7-A Device"/>
      <require Tcompiler="IAR"/>
    </condition>

    <condition id="CM0_IAR">
      <description>Cortex-M0 or Cortex-M0+ or SC000 processor based device for the IAR Compiler</description>
      <require condition="CM0"/>
      <require Tcompiler="IAR"/>
    </condition>
    <condition id="CM0_LE_IAR">
      <description>Cortex-M0 or Cortex-M0+ or SC000 processor based device in little endian mode for the IAR Compiler</description>
      <require condition="CM0_IAR"/>
      <require Dendian="Little-endian"/>
    </condition>
    <condition id="CM0_BE_IAR">
      <description>Cortex-M0 or Cortex-M0+ or SC000 processor based device in big endian mode for the IAR Compiler</description>
      <require condition="CM0_IAR"/>
      <require Dendian="Big-endian"/>
    </condition>

    <condition id="CM1_IAR">
      <description>Cortex-M1 based device for the IAR Compiler</description>
      <require condition="CM1"/>
      <require Tcompiler="IAR"/>
    </condition>
    <condition id="CM1_LE_IAR">
      <description>Cortex-M1 based device in little endian mode for the IAR Compiler</description>
      <require condition="CM1_IAR"/>
      <require Dendian="Little-endian"/>
    </condition>
    <condition id="CM1_BE_IAR">
      <description>Cortex-M1 based device in big endian mode for the IAR Compiler</description>
      <require condition="CM1_IAR"/>
      <require Dendian="Big-endian"/>
    </condition>

    <condition id="CM3_IAR">
      <description>Cortex-M3 or SC300 processor based device for the IAR Compiler</description>
      <require condition="CM3"/>
      <require Tcompiler="IAR"/>
    </condition>
    <condition id="CM3_LE_IAR">
      <description>Cortex-M3 or SC300 processor based device in little endian mode for the IAR Compiler</description>
      <require condition="CM3_IAR"/>
      <require Dendian="Little-endian"/>
    </condition>
    <condition id="CM3_BE_IAR">
      <description>Cortex-M3 or SC300 processor based device in big endian mode for the IAR Compiler</description>
      <require condition="CM3_IAR"/>
      <require Dendian="Big-endian"/>
    </condition>

    <condition id="CM4_IAR">
      <description>Cortex-M4 processor based device for the IAR Compiler</description>
      <require condition="CM4"/>
      <require Tcompiler="IAR"/>
    </condition>
    <condition id="CM4_LE_IAR">
      <description>Cortex-M4 processor based device in little endian mode for the IAR Compiler</description>
      <require condition="CM4_IAR"/>
      <require Dendian="Little-endian"/>
    </condition>
    <condition id="CM4_BE_IAR">
      <description>Cortex-M4 processor based device in big endian mode for the IAR Compiler</description>
      <require condition="CM4_IAR"/>
      <require Dendian="Big-endian"/>
    </condition>

    <condition id="CM4_FP_IAR">
      <description>Cortex-M4 processor based device using Floating Point Unit for the IAR Compiler</description>
      <require condition="CM4_FP"/>
      <require Tcompiler="IAR"/>
    </condition>
    <condition id="CM4_FP_LE_IAR">
      <description>Cortex-M4 processor based device using Floating Point Unit in little endian mode for the IAR Compiler</description>
      <require condition="CM4_FP_IAR"/>
      <require Dendian="Little-endian"/>
    </condition>
    <condition id="CM4_FP_BE_IAR">
      <description>Cortex-M4 processor based device using Floating Point Unit in big endian mode for the IAR Compiler</description>
      <require condition="CM4_FP_IAR"/>
      <require Dendian="Big-endian"/>
    </condition>

    <condition id="CM7_IAR">
      <description>Cortex-M7 processor based device for the IAR Compiler</description>
      <require condition="CM7"/>
      <require Tcompiler="IAR"/>
    </condition>
    <condition id="CM7_LE_IAR">
      <description>Cortex-M7 processor based device in little endian mode for the IAR Compiler</description>
      <require condition="CM7_IAR"/>
      <require Dendian="Little-endian"/>
    </condition>
    <condition id="CM7_BE_IAR">
      <description>Cortex-M7 processor based device in big endian mode for the IAR Compiler</description>
      <require condition="CM7_IAR"/>
      <require Dendian="Big-endian"/>
    </condition>

    <condition id="CM7_FP_IAR">
      <description>Cortex-M7 processor based device using Floating Point Unit for the IAR Compiler</description>
      <require condition="CM7_FP"/>
      <require Tcompiler="IAR"/>
    </condition>
    <condition id="CM7_FP_LE_IAR">
      <description>Cortex-M7 processor based device using Floating Point Unit in little endian mode for the IAR Compiler</description>
      <require condition="CM7_FP_IAR"/>
      <require Dendian="Little-endian"/>
    </condition>
    <condition id="CM7_FP_BE_IAR">
      <description>Cortex-M7 processor based device using Floating Point Unit in big endian mode for the IAR Compiler</description>
      <require condition="CM7_FP_IAR"/>
      <require Dendian="Big-endian"/>
    </condition>

    <condition id="CM7_SP_IAR">
      <description>Cortex-M7 processor based device using Floating Point Unit (SP) for the IAR Compiler</description>
      <require condition="CM7_SP"/>
      <require Tcompiler="IAR"/>
    </condition>
    <condition id="CM7_SP_LE_IAR">
      <description>Cortex-M7 processor based device using Floating Point Unit (SP) in little endian mode for the IAR Compiler</description>
      <require condition="CM7_SP_IAR"/>
      <require Dendian="Little-endian"/>
    </condition>
    <condition id="CM7_SP_BE_IAR">
      <description>Cortex-M7 processor based device using Floating Point Unit (SP) in big endian mode for the IAR Compiler</description>
      <require condition="CM7_SP_IAR"/>
      <require Dendian="Big-endian"/>
    </condition>

    <condition id="CM7_DP_IAR">
      <description>Cortex-M7 processor based device using Floating Point Unit (DP) for the IAR Compiler</description>
      <require condition="CM7_DP"/>
      <require Tcompiler="IAR"/>
    </condition>
    <condition id="CM7_DP_LE_IAR">
      <description>Cortex-M7 processor based device using Floating Point Unit (DP) in little endian mode for the IAR Compiler</description>
      <require condition="CM7_DP_IAR"/>
      <require Dendian="Little-endian"/>
    </condition>
    <condition id="CM7_DP_BE_IAR">
      <description>Cortex-M7 processor based device using Floating Point Unit (DP) in big endian mode for the IAR Compiler</description>
      <require condition="CM7_DP_IAR"/>
      <require Dendian="Big-endian"/>
    </condition>

    <condition id="CM23_IAR">
      <description>Cortex-M23 processor based device for the IAR Compiler</description>
      <require condition="CM23"/>
      <require Tcompiler="IAR"/>
    </condition>
    <condition id="CM23_LE_IAR">
      <description>Cortex-M23 processor based device in little endian mode for the IAR Compiler</description>
      <require condition="CM23_IAR"/>
      <require Dendian="Little-endian"/>
    </condition>
    <condition id="CM23_BE_IAR">
      <description>Cortex-M23 processor based device in big endian mode for the IAR Compiler</description>
      <require condition="CM23_IAR"/>
      <require Dendian="Big-endian"/>
    </condition>

    <condition id="CM33_IAR">
      <description>Cortex-M33 processor based device for the IAR Compiler</description>
      <require condition="CM33"/>
      <require Tcompiler="IAR"/>
    </condition>
    <condition id="CM33_LE_IAR">
      <description>Cortex-M33 processor based device in little endian mode for the IAR Compiler</description>
      <require condition="CM33_IAR"/>
      <require Dendian="Little-endian"/>
    </condition>
    <condition id="CM33_BE_IAR">
      <description>Cortex-M33 processor based device in big endian mode for the IAR Compiler</description>
      <require condition="CM33_IAR"/>
      <require Dendian="Big-endian"/>
    </condition>

    <condition id="CM33_FP_IAR">
      <description>Cortex-M33 processor based device using Floating Point Unit for the IAR Compiler</description>
      <require condition="CM33_FP"/>
      <require Tcompiler="IAR"/>
    </condition>
    <condition id="CM33_FP_LE_IAR">
      <description>Cortex-M33 processor based device using Floating Point Unit in little endian mode for the IAR Compiler</description>
      <require condition="CM33_FP_IAR"/>
      <require Dendian="Little-endian"/>
    </condition>
    <condition id="CM33_FP_BE_IAR">
      <description>Cortex-M33 processor based device using Floating Point Unit in big endian mode for the IAR Compiler</description>
      <require condition="CM33_FP_IAR"/>
      <require Dendian="Big-endian"/>
    </condition>

    <condition id="CM33_NODSP_NOFPU_IAR">
      <description>CM33, no DSP, no FPU, IAR Compiler</description>
      <require condition="CM33_NODSP_NOFPU"/>
      <require Tcompiler="IAR"/>
    </condition>
    <condition id="CM33_DSP_NOFPU_IAR">
      <description>CM33, DSP, no FPU, IAR Compiler</description>
      <require condition="CM33_DSP_NOFPU"/>
      <require Tcompiler="IAR"/>
    </condition>
    <condition id="CM33_NODSP_SP_IAR">
      <description>CM33, no DSP, SP FPU, IAR Compiler</description>
      <require condition="CM33_NODSP_SP"/>
      <require Tcompiler="IAR"/>
    </condition>
    <condition id="CM33_DSP_SP_IAR">
      <description>CM33, DSP, SP FPU, IAR Compiler</description>
      <require condition="CM33_DSP_SP"/>
      <require Tcompiler="IAR"/>
    </condition>
    <condition id="CM33_NODSP_NOFPU_LE_IAR">
      <description>CM33, little endian, no DSP, no FPU, IAR Compiler</description>
      <require condition="CM33_NODSP_NOFPU_IAR"/>
      <require Dendian="Little-endian"/>
    </condition>
    <condition id="CM33_DSP_NOFPU_LE_IAR">
      <description>CM33, little endian, DSP, no FPU, IAR Compiler</description>
      <require condition="CM33_DSP_NOFPU_IAR"/>
      <require Dendian="Little-endian"/>
    </condition>
    <condition id="CM33_NODSP_SP_LE_IAR">
      <description>CM33, little endian, no DSP, SP FPU, IAR Compiler</description>
      <require condition="CM33_NODSP_SP_IAR"/>
      <require Dendian="Little-endian"/>
    </condition>
    <condition id="CM33_DSP_SP_LE_IAR">
      <description>CM33, little endian, DSP, SP FPU, IAR Compiler</description>
      <require condition="CM33_DSP_SP_IAR"/>
      <require Dendian="Little-endian"/>
    </condition>

    <condition id="CM35P_IAR">
      <description>Cortex-M35P processor based device for the IAR Compiler</description>
      <require condition="CM35P"/>
      <require Tcompiler="IAR"/>
    </condition>
    <condition id="CM35P_LE_IAR">
      <description>Cortex-M35P processor based device in little endian mode for the IAR Compiler</description>
      <require condition="CM35P_IAR"/>
      <require Dendian="Little-endian"/>
    </condition>
    <condition id="CM35P_BE_IAR">
      <description>Cortex-M35P processor based device in big endian mode for the IAR Compiler</description>
      <require condition="CM35P_IAR"/>
      <require Dendian="Big-endian"/>
    </condition>

    <condition id="CM35P_FP_IAR">
      <description>Cortex-M35P processor based device using Floating Point Unit for the IAR Compiler</description>
      <require condition="CM35P_FP"/>
      <require Tcompiler="IAR"/>
    </condition>
    <condition id="CM35P_FP_LE_IAR">
      <description>Cortex-M35P processor based device using Floating Point Unit in little endian mode for the IAR Compiler</description>
      <require condition="CM35P_FP_IAR"/>
      <require Dendian="Little-endian"/>
    </condition>
    <condition id="CM35P_FP_BE_IAR">
      <description>Cortex-M35P processor based device using Floating Point Unit in big endian mode for the IAR Compiler</description>
      <require condition="CM35P_FP_IAR"/>
      <require Dendian="Big-endian"/>
    </condition>

    <condition id="CM35P_NODSP_NOFPU_IAR">
      <description>CM35P, no DSP, no FPU, IAR Compiler</description>
      <require condition="CM35P_NODSP_NOFPU"/>
      <require Tcompiler="IAR"/>
    </condition>
    <condition id="CM35P_DSP_NOFPU_IAR">
      <description>CM35P, DSP, no FPU, IAR Compiler</description>
      <require condition="CM35P_DSP_NOFPU"/>
      <require Tcompiler="IAR"/>
    </condition>
    <condition id="CM35P_NODSP_SP_IAR">
      <description>CM35P, no DSP, SP FPU, IAR Compiler</description>
      <require condition="CM35P_NODSP_SP"/>
      <require Tcompiler="IAR"/>
    </condition>
    <condition id="CM35P_DSP_SP_IAR">
      <description>CM35P, DSP, SP FPU, IAR Compiler</description>
      <require condition="CM35P_DSP_SP"/>
      <require Tcompiler="IAR"/>
    </condition>
    <condition id="CM35P_NODSP_NOFPU_LE_IAR">
      <description>CM35P, little endian, no DSP, no FPU, IAR Compiler</description>
      <require condition="CM35P_NODSP_NOFPU_IAR"/>
      <require Dendian="Little-endian"/>
    </condition>
    <condition id="CM35P_DSP_NOFPU_LE_IAR">
      <description>CM35P, little endian, DSP, no FPU, IAR Compiler</description>
      <require condition="CM35P_DSP_NOFPU_IAR"/>
      <require Dendian="Little-endian"/>
    </condition>
    <condition id="CM35P_NODSP_SP_LE_IAR">
      <description>CM35P, little endian, no DSP, SP FPU, IAR Compiler</description>
      <require condition="CM35P_NODSP_SP_IAR"/>
      <require Dendian="Little-endian"/>
    </condition>
    <condition id="CM35P_DSP_SP_LE_IAR">
      <description>CM35P, little endian, DSP, SP FPU, IAR Compiler</description>
      <require condition="CM35P_DSP_SP_IAR"/>
      <require Dendian="Little-endian"/>
    </condition>

    <condition id="ARMv8MBL_IAR">
      <description>Armv8-M Baseline processor based device for the IAR Compiler</description>
      <require condition="ARMv8MBL"/>
      <require Tcompiler="IAR"/>
    </condition>
    <condition id="ARMv8MBL_LE_IAR">
      <description>Armv8-M Baseline processor based device in little endian mode for the IAR Compiler</description>
      <require condition="ARMv8MBL_IAR"/>
      <require Dendian="Little-endian"/>
    </condition>
    <condition id="ARMv8MBL_BE_IAR">
      <description>Armv8-M Baseline processor based device in big endian mode for the IAR Compiler</description>
      <require condition="ARMv8MBL_IAR"/>
      <require Dendian="Big-endian"/>
    </condition>

    <condition id="ARMv8MML_IAR">
      <description>Armv8-M Mainline processor based device for the IAR Compiler</description>
      <require condition="ARMv8MML"/>
      <require Tcompiler="IAR"/>
    </condition>
    <condition id="ARMv8MML_LE_IAR">
      <description>Armv8-M Mainline processor based device in little endian mode for the IAR Compiler</description>
      <require condition="ARMv8MML_IAR"/>
      <require Dendian="Little-endian"/>
    </condition>
    <condition id="ARMv8MML_BE_IAR">
      <description>Armv8-M Mainline processor based device in big endian mode for the IAR Compiler</description>
      <require condition="ARMv8MML_IAR"/>
      <require Dendian="Big-endian"/>
    </condition>

    <condition id="ARMv8MML_FP_IAR">
      <description>Armv8-M Mainline processor based device using Floating Point Unit for the IAR Compiler</description>
      <require condition="ARMv8MML_FP"/>
      <require Tcompiler="IAR"/>
    </condition>
    <condition id="ARMv8MML_FP_LE_IAR">
      <description>Armv8-M Mainline processor based device using Floating Point Unit in little endian mode for the IAR Compiler</description>
      <require condition="ARMv8MML_FP_IAR"/>
      <require Dendian="Little-endian"/>
    </condition>
    <condition id="ARMv8MML_FP_BE_IAR">
      <description>Armv8-M Mainline processor based device using Floating Point Unit in big endian mode for the IAR Compiler</description>
      <require condition="ARMv8MML_FP_IAR"/>
      <require Dendian="Big-endian"/>
    </condition>

    <condition id="ARMv8MML_NODSP_NOFPU_IAR">
      <description>Armv8-M Mainline, no DSP, no FPU, IAR Compiler</description>
      <require condition="ARMv8MML_NODSP_NOFPU"/>
      <require Tcompiler="IAR"/>
    </condition>
    <condition id="ARMv8MML_DSP_NOFPU_IAR">
      <description>Armv8-M Mainline, DSP, no FPU, IAR Compiler</description>
      <require condition="ARMv8MML_DSP_NOFPU"/>
      <require Tcompiler="IAR"/>
    </condition>
    <condition id="ARMv8MML_NODSP_SP_IAR">
      <description>Armv8-M Mainline, no DSP, SP FPU, IAR Compiler</description>
      <require condition="ARMv8MML_NODSP_SP"/>
      <require Tcompiler="IAR"/>
    </condition>
    <condition id="ARMv8MML_DSP_SP_IAR">
      <description>Armv8-M Mainline, DSP, SP FPU, IAR Compiler</description>
      <require condition="ARMv8MML_DSP_SP"/>
      <require Tcompiler="IAR"/>
    </condition>
    <condition id="ARMv8MML_NODSP_NOFPU_LE_IAR">
      <description>Armv8-M Mainline, little endian, no DSP, no FPU, IAR Compiler</description>
      <require condition="ARMv8MML_NODSP_NOFPU_IAR"/>
      <require Dendian="Little-endian"/>
    </condition>
    <condition id="ARMv8MML_DSP_NOFPU_LE_IAR">
      <description>Armv8-M Mainline, little endian, DSP, no FPU, IAR Compiler</description>
      <require condition="ARMv8MML_DSP_NOFPU_IAR"/>
      <require Dendian="Little-endian"/>
    </condition>
    <condition id="ARMv8MML_NODSP_SP_LE_IAR">
      <description>Armv8-M Mainline, little endian, no DSP, SP FPU, IAR Compiler</description>
      <require condition="ARMv8MML_NODSP_SP_IAR"/>
      <require Dendian="Little-endian"/>
    </condition>
    <condition id="ARMv8MML_DSP_SP_LE_IAR">
      <description>Armv8-M Mainline, little endian, DSP, SP FPU, IAR Compiler</description>
      <require condition="ARMv8MML_DSP_SP_IAR"/>
      <require Dendian="Little-endian"/>
    </condition>

    <!-- conditions selecting single devices and CMSIS Core -->
    <!-- used for component startup, GCC version is used for C-Startup -->
    <condition id="ARMCM0 CMSIS">
      <description>Generic Arm Cortex-M0 device startup and depends on CMSIS Core</description>
      <require Dvendor="ARM:82" Dname="ARMCM0"/>
      <require Cclass="CMSIS" Cgroup="CORE"/>
    </condition>
    <condition id="ARMCM0 CMSIS GCC">
      <description>Generic ARM Cortex-M0 device startup and depends on CMSIS Core requiring GCC</description>
      <require condition="ARMCM0 CMSIS"/>
      <require condition="GCC"/>
    </condition>

    <condition id="ARMCM0+ CMSIS">
      <description>Generic Arm Cortex-M0+ device startup and depends on CMSIS Core</description>
      <require Dvendor="ARM:82" Dname="ARMCM0P*"/>
      <require Cclass="CMSIS" Cgroup="CORE"/>
    </condition>
    <condition id="ARMCM0+ CMSIS GCC">
      <description>Generic Arm Cortex-M0+ device startup and depends CMSIS Core requiring GCC</description>
      <require condition="ARMCM0+ CMSIS"/>
      <require condition="GCC"/>
    </condition>

    <condition id="ARMCM1 CMSIS">
      <description>Generic Arm Cortex-M1 device startup and depends on CMSIS Core</description>
      <require Dvendor="ARM:82" Dname="ARMCM1"/>
      <require Cclass="CMSIS" Cgroup="CORE"/>
    </condition>
    <condition id="ARMCM1 CMSIS GCC">
      <description>Generic ARM Cortex-M1 device startup and depends on CMSIS Core requiring GCC</description>
      <require condition="ARMCM1 CMSIS"/>
      <require condition="GCC"/>
    </condition>

    <condition id="ARMCM3 CMSIS">
      <description>Generic Arm Cortex-M3 device startup and depends on CMSIS Core</description>
      <require Dvendor="ARM:82" Dname="ARMCM3"/>
      <require Cclass="CMSIS" Cgroup="CORE"/>
    </condition>
    <condition id="ARMCM3 CMSIS GCC">
      <description>Generic Arm Cortex-M3 device startup and depends on CMSIS Core requiring GCC</description>
      <require condition="ARMCM3 CMSIS"/>
      <require condition="GCC"/>
    </condition>

    <condition id="ARMCM4 CMSIS">
      <description>Generic Arm Cortex-M4 device startup and depends on CMSIS Core</description>
      <require Dvendor="ARM:82" Dname="ARMCM4*"/>
      <require Cclass="CMSIS" Cgroup="CORE"/>
    </condition>
    <condition id="ARMCM4 CMSIS GCC">
      <description>Generic Arm Cortex-M4 device startup and depends on CMSIS Core requiring GCC</description>
      <require condition="ARMCM4 CMSIS"/>
      <require condition="GCC"/>
    </condition>

    <condition id="ARMCM7 CMSIS">
      <description>Generic Arm Cortex-M7 device startup and depends on CMSIS Core</description>
      <require Dvendor="ARM:82" Dname="ARMCM7*"/>
      <require Cclass="CMSIS" Cgroup="CORE"/>
    </condition>
    <condition id="ARMCM7 CMSIS GCC">
      <description>Generic Arm Cortex-M7 device startup and depends on CMSIS Core requiring GCC</description>
      <require condition="ARMCM7 CMSIS"/>
      <require condition="GCC"/>
    </condition>

    <condition id="ARMCM23 CMSIS">
      <description>Generic Arm Cortex-M23 device startup and depends on CMSIS Core</description>
      <require Dvendor="ARM:82" Dname="ARMCM23*"/>
      <require Cclass="CMSIS" Cgroup="CORE"/>
    </condition>
    <condition id="ARMCM23 CMSIS GCC">
      <description>Generic Arm Cortex-M23 device startup and depends on CMSIS Core requiring GCC</description>
      <require condition="ARMCM23 CMSIS"/>
      <require condition="GCC"/>
    </condition>

    <condition id="ARMCM33 CMSIS">
      <description>Generic Arm Cortex-M33 device startup and depends on CMSIS Core</description>
      <require Dvendor="ARM:82" Dname="ARMCM33*"/>
      <require Cclass="CMSIS" Cgroup="CORE"/>
    </condition>
    <condition id="ARMCM33 CMSIS GCC">
      <description>Generic Arm Cortex-M33 device startup and depends on CMSIS Core requiring GCC</description>
      <require condition="ARMCM33 CMSIS"/>
      <require condition="GCC"/>
    </condition>

    <condition id="ARMCM35P CMSIS">
      <description>Generic Arm Cortex-M35P device startup and depends on CMSIS Core</description>
      <require Dvendor="ARM:82" Dname="ARMCM35P*"/>
      <require Cclass="CMSIS" Cgroup="CORE"/>
    </condition>
    <condition id="ARMCM35P CMSIS GCC">
      <description>Generic Arm Cortex-M35P device startup and depends on CMSIS Core requiring GCC</description>
      <require condition="ARMCM35P CMSIS"/>
      <require condition="GCC"/>
    </condition>

    <condition id="ARMSC000 CMSIS">
      <description>Generic Arm SC000 device startup and depends on CMSIS Core</description>
      <require Dvendor="ARM:82" Dname="ARMSC000"/>
      <require Cclass="CMSIS" Cgroup="CORE"/>
    </condition>
    <condition id="ARMSC000 CMSIS GCC">
      <description>Generic Arm SC000 device startup and depends on CMSIS Core requiring GCC</description>
      <require condition="ARMSC000 CMSIS"/>
      <require condition="GCC"/>
    </condition>

    <condition id="ARMSC300 CMSIS">
      <description>Generic Arm SC300 device startup and depends on CMSIS Core</description>
      <require Dvendor="ARM:82" Dname="ARMSC300"/>
      <require Cclass="CMSIS" Cgroup="CORE"/>
    </condition>
    <condition id="ARMSC300 CMSIS GCC">
      <description>Generic Arm SC300 device startup and dependson CMSIS Core requiring GCC</description>
      <require condition="ARMSC300 CMSIS"/>
      <require condition="GCC"/>
    </condition>

    <condition id="ARMv8MBL CMSIS">
      <description>Generic Armv8-M Baseline device startup and depends on CMSIS Core</description>
      <require Dvendor="ARM:82" Dname="ARMv8MBL"/>
      <require Cclass="CMSIS" Cgroup="CORE"/>
    </condition>
    <condition id="ARMv8MBL CMSIS GCC">
      <description>Generic Armv8-M Baseline device startup and depends on CMSIS Core requiring GCC</description>
      <require condition="ARMv8MBL CMSIS"/>
      <require condition="GCC"/>
    </condition>

    <condition id="ARMv8MML CMSIS">
      <description>Generic Armv8-M Mainline device startup and depends on CMSIS Core</description>
      <require Dvendor="ARM:82" Dname="ARMv8MML*"/>
      <require Cclass="CMSIS" Cgroup="CORE"/>
    </condition>
    <condition id="ARMv8MML CMSIS GCC">
      <description>Generic Armv8-M Mainline device startup and depends on CMSIS Core requiring GCC</description>
      <require condition="ARMv8MML CMSIS"/>
      <require condition="GCC"/>
    </condition>

    <condition id="ARMv81MML CMSIS">
      <description>Generic Armv8.1-M Mainline device startup and depends on CMSIS Core</description>
      <require Dvendor="ARM:82" Dname="ARMv81MML*"/>
      <require Cclass="CMSIS" Cgroup="CORE"/>
    </condition>
    <condition id="ARMv81MML CMSIS GCC">
<<<<<<< HEAD
      <description>Generic Armv8-M Mainline device startup and depends on CMSIS Core requiring GCC</description>
=======
      <description>Generic Armv8.1-M Mainline device startup and depends on CMSIS Core requiring GCC</description>
>>>>>>> 191afdb9
      <require condition="ARMv81MML CMSIS"/>
      <require condition="GCC"/>
    </condition>

    <condition id="ARMCA5 CMSIS">
      <description>Generic Arm Cortex-A5 device startup and depends on CMSIS Core</description>
      <require Dvendor="ARM:82" Dname="ARMCA5"/>
      <require Cclass="CMSIS" Cgroup="CORE"/>
    </condition>

    <condition id="ARMCA7 CMSIS">
      <description>Generic Arm Cortex-A7 device startup and depends on CMSIS Core</description>
      <require Dvendor="ARM:82" Dname="ARMCA7"/>
      <require Cclass="CMSIS" Cgroup="CORE"/>
    </condition>

    <condition id="ARMCA9 CMSIS">
      <description>Generic Arm Cortex-A9 device startup and depends on CMSIS Core</description>
      <require Dvendor="ARM:82" Dname="ARMCA9"/>
      <require Cclass="CMSIS" Cgroup="CORE"/>
    </condition>

    <!-- CMSIS DSP -->
    <condition id="CMSIS DSP">
      <description>Components required for DSP</description>
      <require condition="ARMv6_7_8-M Device"/>
      <require condition="ARMCC GCC IAR"/>
      <require Cclass="CMSIS" Cgroup="CORE"/>
    </condition>

    <!-- CMSIS NN -->
    <condition id="CMSIS NN">
      <description>Components required for NN</description>
      <require condition="CMSIS DSP"/>
    </condition>

    <!-- RTOS RTX -->
    <condition id="RTOS RTX">
      <description>Components required for RTOS RTX</description>
      <require condition="ARMv6_7-M Device"/>
      <require condition="ARMCC GCC IAR"/>
      <require Cclass="Device" Cgroup="Startup"/>
      <deny    Cclass="CMSIS"  Cgroup="RTOS2" Csub="Keil RTX5"/>
    </condition>
    <condition id="RTOS RTX IFX">
      <description>Components required for RTOS RTX IFX</description>
      <require condition="ARMv6_7-M Device"/>
      <require condition="ARMCC GCC IAR"/>
      <require Dvendor="Infineon:7" Dname="XMC4*"/>
      <require Cclass="Device" Cgroup="Startup"/>
      <deny    Cclass="CMSIS"  Cgroup="RTOS2" Csub="Keil RTX5"/>
    </condition>
    <condition id="RTOS RTX5">
      <description>Components required for RTOS RTX5</description>
      <require condition="ARMv6_7_8-M Device"/>
      <require condition="ARMCC GCC IAR"/>
      <require Cclass="CMSIS"  Cgroup="RTOS2" Csub="Keil RTX5"/>
    </condition>
    <condition id="RTOS2 RTX5">
      <description>Components required for RTOS2 RTX5</description>
      <require condition="ARMv6_7_8-M Device"/>
      <require condition="ARMCC GCC IAR"/>
      <require Cclass="CMSIS"  Cgroup="CORE"/>
      <require Cclass="Device" Cgroup="Startup"/>
    </condition>
    <condition id="RTOS2 RTX5 v7-A">
      <description>Components required for RTOS2 RTX5 on Armv7-A</description>
      <require condition="ARMv7-A Device"/>
      <require condition="ARMCC GCC IAR"/>
      <require Cclass="CMSIS"  Cgroup="CORE"/>
      <require Cclass="Device" Cgroup="Startup"/>
      <require Cclass="Device" Cgroup="OS Tick"/>
      <require Cclass="Device" Cgroup="IRQ Controller"/>
    </condition>
    <condition id="RTOS2 RTX5 Lib">
      <description>Components required for RTOS2 RTX5 Library</description>
      <require condition="ARMv6_7_8-M Device"/>
      <require condition="ARMCC GCC IAR"/>
      <require Cclass="CMSIS"  Cgroup="CORE"/>
      <require Cclass="Device" Cgroup="Startup"/>
    </condition>
    <condition id="RTOS2 RTX5 NS">
      <description>Components required for RTOS2 RTX5 in Non-Secure Domain</description>
      <require condition="ARMv8-M TZ Device"/>
      <require condition="ARMCC GCC IAR"/>
      <require Cclass="CMSIS"  Cgroup="CORE"/>
      <require Cclass="Device" Cgroup="Startup"/>
    </condition>

    <!-- OS Tick -->
    <condition id="OS Tick PTIM">
      <description>Components required for OS Tick Private Timer</description>
      <require condition="CA5_CA9"/>
      <require Cclass="Device" Cgroup="IRQ Controller"/>
    </condition>

    <condition id="OS Tick GTIM">
      <description>Components required for OS Tick Generic Physical Timer</description>
      <require condition="CA7"/>
      <require Cclass="Device" Cgroup="IRQ Controller"/>
    </condition>

  </conditions>

  <components>
    <!-- CMSIS-Core component -->
    <component Cclass="CMSIS" Cgroup="CORE" Cversion="5.2.0"  condition="ARMv6_7_8-M Device" >
      <description>CMSIS-CORE for Cortex-M, SC000, SC300, ARMv8-M, ARMv8.1-M</description>
      <files>
        <!-- CPU independent -->
        <file category="doc"     name="CMSIS/Documentation/Core/html/index.html"/>
        <file category="include" name="CMSIS/Core/Include/"/>
        <file category="header"  name="CMSIS/Core/Include/tz_context.h" condition="ARMv8-M TZ Device"/>
        <!-- Code template -->
        <file category="sourceC" attr="template" condition="ARMv8-M TZ Device" name="CMSIS/Core/Template/ARMv8-M/main_s.c"     version="1.1.1" select="Secure mode 'main' module for ARMv8-M"/>
        <file category="sourceC" attr="template" condition="ARMv8-M TZ Device" name="CMSIS/Core/Template/ARMv8-M/tz_context.c" version="1.1.1" select="RTOS Context Management (TrustZone for ARMv8-M)" />
      </files>
    </component>
   
    <component Cclass="CMSIS" Cgroup="CORE" Cversion="1.1.3"  condition="ARMv7-A Device" >
      <description>CMSIS-CORE for Cortex-A</description>
      <files>
        <!-- CPU independent -->
        <file category="doc"     name="CMSIS/Documentation/Core_A/html/index.html"/>
        <file category="include" name="CMSIS/Core_A/Include/"/>
      </files>
    </component>

    <!-- CMSIS-Startup components -->
    <!-- Cortex-M0 -->
    <component Cclass="Device" Cgroup="Startup"                      Cversion="1.0.1" condition="ARMCM0 CMSIS">
      <description>System and Startup for Generic Arm Cortex-M0 device</description>
      <files>
        <!-- include folder / device header file -->
        <file category="header"  name="Device/ARM/ARMCM0/Include/ARMCM0.h"/>
        <!-- startup / system file -->
        <file category="sourceAsm"    name="Device/ARM/ARMCM0/Source/ARM/startup_ARMCM0.s" version="1.0.0" attr="config" condition="ARMCC"/>
        <file category="sourceAsm"    name="Device/ARM/ARMCM0/Source/GCC/startup_ARMCM0.S" version="1.0.0" attr="config" condition="GCC"/>
        <file category="linkerScript" name="Device/ARM/ARMCM0/Source/GCC/gcc_arm.ld"       version="1.0.0" attr="config" condition="GCC"/>
        <file category="sourceAsm"    name="Device/ARM/ARMCM0/Source/IAR/startup_ARMCM0.s" version="1.0.0" attr="config" condition="IAR"/>
        <file category="sourceC"      name="Device/ARM/ARMCM0/Source/system_ARMCM0.c"      version="1.0.0" attr="config"/>
      </files>
    </component>
    <component Cclass="Device" Cgroup="Startup" Cvariant="C Startup" Cversion="1.0.1" condition="ARMCM0 CMSIS GCC">
      <description>System and Startup for Generic Arm Cortex-M0 device</description>
      <files>
        <!-- include folder / device header file -->
        <file category="header"  name="Device/ARM/ARMCM0/Include/ARMCM0.h"/>
        <!-- startup / system file -->
        <file category="sourceC"      name="Device/ARM/ARMCM0/Source/GCC/startup_ARMCM0.c" version="1.1.0" attr="config" condition="GCC"/>
        <file category="linkerScript" name="Device/ARM/ARMCM0/Source/GCC/gcc_arm.ld"       version="1.0.0" attr="config" condition="GCC"/>
        <file category="sourceC"      name="Device/ARM/ARMCM0/Source/system_ARMCM0.c"      version="1.0.0" attr="config"/>
      </files>
    </component>

    <!-- Cortex-M0+ -->
    <component Cclass="Device" Cgroup="Startup"                      Cversion="1.0.1" condition="ARMCM0+ CMSIS">
      <description>System and Startup for Generic Arm Cortex-M0+ device</description>
      <files>
        <!-- include folder / device header file -->
        <file category="header"  name="Device/ARM/ARMCM0plus/Include/ARMCM0plus.h"/>
        <!-- startup / system file -->
        <file category="sourceAsm"    name="Device/ARM/ARMCM0plus/Source/ARM/startup_ARMCM0plus.s" version="1.0.0" attr="config" condition="ARMCC"/>
        <file category="sourceAsm"    name="Device/ARM/ARMCM0plus/Source/GCC/startup_ARMCM0plus.S" version="1.0.0" attr="config" condition="GCC"/>
        <file category="linkerScript" name="Device/ARM/ARMCM0plus/Source/GCC/gcc_arm.ld"           version="1.0.0" attr="config" condition="GCC"/>
        <file category="sourceAsm"    name="Device/ARM/ARMCM0plus/Source/IAR/startup_ARMCM0plus.s" version="1.0.0" attr="config" condition="IAR"/>
        <file category="sourceC"      name="Device/ARM/ARMCM0plus/Source/system_ARMCM0plus.c"      version="1.0.0" attr="config"/>
      </files>
    </component>
    <component Cclass="Device" Cgroup="Startup" Cvariant="C Startup" Cversion="1.0.1" condition="ARMCM0+ CMSIS GCC">
      <description>System and Startup for Generic Arm Cortex-M0+ device</description>
      <files>
        <!-- include folder / device header file -->
        <file category="header"  name="Device/ARM/ARMCM0plus/Include/ARMCM0plus.h"/>
        <!-- startup / system file -->
        <file category="sourceC"      name="Device/ARM/ARMCM0plus/Source/GCC/startup_ARMCM0plus.c" version="1.1.0" attr="config" condition="GCC"/>
        <file category="linkerScript" name="Device/ARM/ARMCM0plus/Source/GCC/gcc_arm.ld"           version="1.0.0" attr="config" condition="GCC"/>
        <file category="sourceC"      name="Device/ARM/ARMCM0plus/Source/system_ARMCM0plus.c"      version="1.0.0" attr="config"/>
      </files>
    </component>

    <!-- Cortex-M1 -->
    <component Cclass="Device" Cgroup="Startup"                      Cversion="1.0.1" condition="ARMCM1 CMSIS">
      <description>System and Startup for Generic Arm Cortex-M1 device</description>
      <files>
        <!-- include folder / device header file -->
        <file category="header"  name="Device/ARM/ARMCM1/Include/ARMCM1.h"/>
        <!-- startup / system file -->
        <file category="sourceAsm"    name="Device/ARM/ARMCM1/Source/ARM/startup_ARMCM1.s" version="1.0.0" attr="config" condition="ARMCC"/>
        <file category="sourceAsm"    name="Device/ARM/ARMCM1/Source/GCC/startup_ARMCM1.S" version="1.0.0" attr="config" condition="GCC"/>
        <file category="linkerScript" name="Device/ARM/ARMCM1/Source/GCC/gcc_arm.ld"       version="1.0.0" attr="config" condition="GCC"/>
        <file category="sourceAsm"    name="Device/ARM/ARMCM1/Source/IAR/startup_ARMCM1.s" version="1.0.0" attr="config" condition="IAR"/>
        <file category="sourceC"      name="Device/ARM/ARMCM1/Source/system_ARMCM1.c"      version="1.0.0" attr="config"/>
      </files>
    </component>
    <component Cclass="Device" Cgroup="Startup" Cvariant="C Startup" Cversion="1.0.1" condition="ARMCM1 CMSIS GCC">
      <description>System and Startup for Generic Arm Cortex-M1 device</description>
      <files>
        <!-- include folder / device header file -->
        <file category="header"  name="Device/ARM/ARMCM1/Include/ARMCM1.h"/>
        <!-- startup / system file -->
        <file category="sourceC"      name="Device/ARM/ARMCM1/Source/GCC/startup_ARMCM1.c" version="1.1.0" attr="config" condition="GCC"/>
        <file category="linkerScript" name="Device/ARM/ARMCM1/Source/GCC/gcc_arm.ld"       version="1.0.0" attr="config" condition="GCC"/>
        <file category="sourceC"      name="Device/ARM/ARMCM1/Source/system_ARMCM1.c"      version="1.0.0" attr="config"/>
      </files>
    </component>

    <!-- Cortex-M3 -->
    <component Cclass="Device" Cgroup="Startup"                      Cversion="1.0.1" condition="ARMCM3 CMSIS">
      <description>System and Startup for Generic Arm Cortex-M3 device</description>
      <files>
        <!-- include folder / device header file -->
        <file category="header"  name="Device/ARM/ARMCM3/Include/ARMCM3.h"/>
        <!-- startup / system file -->
        <file category="sourceAsm"    name="Device/ARM/ARMCM3/Source/ARM/startup_ARMCM3.s" version="1.0.0" attr="config" condition="ARMCC"/>
        <file category="sourceAsm"    name="Device/ARM/ARMCM3/Source/GCC/startup_ARMCM3.S" version="1.0.0" attr="config" condition="GCC"/>
        <file category="linkerScript" name="Device/ARM/ARMCM3/Source/GCC/gcc_arm.ld"       version="1.0.0" attr="config" condition="GCC"/>
        <file category="sourceAsm"    name="Device/ARM/ARMCM3/Source/IAR/startup_ARMCM3.s" version="1.0.0" attr="config" condition="IAR"/>
        <file category="sourceC"      name="Device/ARM/ARMCM3/Source/system_ARMCM3.c"      version="1.0.0" attr="config"/>
      </files>
    </component>
    <component Cclass="Device" Cgroup="Startup" Cvariant="C Startup" Cversion="1.0.1" condition="ARMCM3 CMSIS GCC">
      <description>System and Startup for Generic Arm Cortex-M3 device</description>
      <files>
        <!-- include folder / device header file -->
        <file category="header"  name="Device/ARM/ARMCM3/Include/ARMCM3.h"/>
        <!-- startup / system file -->
        <file category="sourceC"      name="Device/ARM/ARMCM3/Source/GCC/startup_ARMCM3.c" version="1.1.0" attr="config" condition="GCC"/>
        <file category="linkerScript" name="Device/ARM/ARMCM3/Source/GCC/gcc_arm.ld"       version="1.0.0" attr="config" condition="GCC"/>
        <file category="sourceC"      name="Device/ARM/ARMCM3/Source/system_ARMCM3.c"      version="1.0.0" attr="config"/>
      </files>
    </component>

    <!-- Cortex-M4 -->
    <component Cclass="Device" Cgroup="Startup"                      Cversion="1.0.1" condition="ARMCM4 CMSIS">
      <description>System and Startup for Generic Arm Cortex-M4 device</description>
      <files>
        <!-- include folder / device header file -->
        <file category="include" name="Device/ARM/ARMCM4/Include/"/>
        <!-- startup / system file -->
        <file category="sourceAsm"    name="Device/ARM/ARMCM4/Source/ARM/startup_ARMCM4.s" version="1.0.0" attr="config" condition="ARMCC"/>
        <file category="sourceAsm"    name="Device/ARM/ARMCM4/Source/GCC/startup_ARMCM4.S" version="1.0.0" attr="config" condition="GCC"/>
        <file category="linkerScript" name="Device/ARM/ARMCM4/Source/GCC/gcc_arm.ld"       version="1.0.0" attr="config" condition="GCC"/>
        <file category="sourceAsm"    name="Device/ARM/ARMCM4/Source/IAR/startup_ARMCM4.s" version="1.0.0" attr="config" condition="IAR"/>
        <file category="sourceC"      name="Device/ARM/ARMCM4/Source/system_ARMCM4.c"      version="1.0.0" attr="config"/>
      </files>
    </component>
    <component Cclass="Device" Cgroup="Startup" Cvariant="C Startup" Cversion="1.0.1" condition="ARMCM4 CMSIS GCC">
      <description>System and Startup for Generic Arm Cortex-M4 device</description>
      <files>
        <!-- include folder / device header file -->
        <file category="include" name="Device/ARM/ARMCM4/Include/"/>
        <!-- startup / system file -->
        <file category="sourceC"      name="Device/ARM/ARMCM4/Source/GCC/startup_ARMCM4.c" version="1.1.0" attr="config" condition="GCC"/>
        <file category="linkerScript" name="Device/ARM/ARMCM4/Source/GCC/gcc_arm.ld"       version="1.0.0" attr="config" condition="GCC"/>
        <file category="sourceC"      name="Device/ARM/ARMCM4/Source/system_ARMCM4.c"      version="1.0.0" attr="config"/>
      </files>
    </component>

    <!-- Cortex-M7 -->
    <component Cclass="Device" Cgroup="Startup"                      Cversion="1.0.1" condition="ARMCM7 CMSIS">
      <description>System and Startup for Generic Arm Cortex-M7 device</description>
      <files>
        <!-- include folder / device header file -->
        <file category="include"  name="Device/ARM/ARMCM7/Include/"/>
        <!-- startup / system file -->
        <file category="sourceAsm"    name="Device/ARM/ARMCM7/Source/ARM/startup_ARMCM7.s" version="1.0.0" attr="config" condition="ARMCC"/>
        <file category="sourceAsm"    name="Device/ARM/ARMCM7/Source/GCC/startup_ARMCM7.S" version="1.0.0" attr="config" condition="GCC"/>
        <file category="linkerScript" name="Device/ARM/ARMCM7/Source/GCC/gcc_arm.ld"       version="1.0.0" attr="config" condition="GCC"/>
        <file category="sourceAsm"    name="Device/ARM/ARMCM7/Source/IAR/startup_ARMCM7.s" version="1.0.0" attr="config" condition="IAR"/>
        <file category="sourceC"      name="Device/ARM/ARMCM7/Source/system_ARMCM7.c"      version="1.0.0" attr="config"/>
      </files>
    </component>
    <component Cclass="Device" Cgroup="Startup" Cvariant="C Startup" Cversion="1.0.1" condition="ARMCM7 CMSIS GCC">
      <description>System and Startup for Generic Arm Cortex-M7 device</description>
      <files>
        <!-- include folder / device header file -->
        <file category="include"  name="Device/ARM/ARMCM7/Include/"/>
        <!-- startup / system file -->
        <file category="sourceC"      name="Device/ARM/ARMCM7/Source/GCC/startup_ARMCM7.c" version="1.1.0" attr="config" condition="GCC"/>
        <file category="linkerScript" name="Device/ARM/ARMCM7/Source/GCC/gcc_arm.ld"       version="1.0.0" attr="config" condition="GCC"/>
        <file category="sourceC"      name="Device/ARM/ARMCM7/Source/system_ARMCM7.c"      version="1.0.0" attr="config"/>
      </files>
    </component>

    <!-- Cortex-M23 -->
    <component Cclass="Device" Cgroup="Startup"                      Cversion="1.0.0" condition="ARMCM23 CMSIS">
      <description>System and Startup for Generic Arm Cortex-M23 device</description>
      <files>
        <!-- include folder / device header file -->
        <file category="include"      name="Device/ARM/ARMCM23/Include/"/>
        <!-- startup / system file -->
        <file category="sourceAsm"    name="Device/ARM/ARMCM23/Source/ARM/startup_ARMCM23.s" version="1.0.0" attr="config" condition="ARMCC"/>
        <file category="sourceAsm"    name="Device/ARM/ARMCM23/Source/GCC/startup_ARMCM23.S" version="1.0.0" attr="config" condition="GCC"/>
        <file category="linkerScript" name="Device/ARM/ARMCM23/Source/GCC/gcc_arm.ld"        version="1.0.0" attr="config" condition="GCC"/>
        <file category="sourceAsm"    name="Device/ARM/ARMCM23/Source/IAR/startup_ARMCM23.s" version="1.0.0" attr="config" condition="IAR"/>
        <file category="sourceC"      name="Device/ARM/ARMCM23/Source/system_ARMCM23.c"      version="1.0.0" attr="config"/>
        <!-- SAU configuration -->
        <file category="header"       name="Device/ARM/ARMCM23/Include/Template/partition_ARMCM23.h" version="1.0.0" attr="config" condition="ARMv8-M TZ Device"/>
      </files>
    </component>
    <component Cclass="Device" Cgroup="Startup" Cvariant="C Startup" Cversion="1.0.0" condition="ARMCM23 CMSIS GCC">
      <description>System and Startup for Generic Arm Cortex-M23 device</description>
      <files>
        <!-- include folder / device header file -->
        <file category="include"  name="Device/ARM/ARMCM23/Include/"/>
        <!-- startup / system file -->
        <file category="sourceC"      name="Device/ARM/ARMCM23/Source/GCC/startup_ARMCM23.c" version="1.1.0" attr="config" condition="GCC"/>
        <file category="linkerScript" name="Device/ARM/ARMCM23/Source/GCC/gcc_arm.ld"        version="1.0.0" attr="config" condition="GCC"/>
        <file category="sourceC"      name="Device/ARM/ARMCM23/Source/system_ARMCM23.c"      version="1.0.0" attr="config"/>
        <!-- SAU configuration -->
        <file category="header"       name="Device/ARM/ARMCM23/Include/Template/partition_ARMCM23.h" version="1.0.0" attr="config" condition="ARMv8-M TZ Device"/>
      </files>
    </component>

    <!-- Cortex-M33 -->
    <component Cclass="Device" Cgroup="Startup"                      Cversion="1.1.0" condition="ARMCM33 CMSIS">
      <description>System and Startup for Generic Arm Cortex-M33 device</description>
      <files>
        <!-- include folder / device header file -->
        <file category="include"      name="Device/ARM/ARMCM33/Include/"/>
        <!-- startup / system file -->
        <file category="sourceAsm"    name="Device/ARM/ARMCM33/Source/ARM/startup_ARMCM33.s"         version="1.0.0" attr="config" condition="ARMCC"/>
        <file category="sourceAsm"    name="Device/ARM/ARMCM33/Source/GCC/startup_ARMCM33.S"         version="1.0.0" attr="config" condition="GCC"/>
        <file category="linkerScript" name="Device/ARM/ARMCM33/Source/GCC/gcc_arm.ld"                version="1.0.0" attr="config" condition="GCC"/>
        <file category="sourceAsm"    name="Device/ARM/ARMCM33/Source/IAR/startup_ARMCM33.s"         version="1.0.0" attr="config" condition="IAR"/>
        <file category="sourceC"      name="Device/ARM/ARMCM33/Source/system_ARMCM33.c"              version="1.0.0" attr="config"/>
        <!-- SAU configuration -->
        <file category="header"       name="Device/ARM/ARMCM33/Include/Template/partition_ARMCM33.h" version="1.1.1" attr="config" condition="ARMv8-M TZ Device"/>
      </files>
    </component>
    <component Cclass="Device" Cgroup="Startup" Cvariant="C Startup" Cversion="1.1.0" condition="ARMCM33 CMSIS GCC">
      <description>System and Startup for Generic Arm Cortex-M33 device</description>
      <files>
        <!-- include folder / device header file -->
        <file category="include"  name="Device/ARM/ARMCM33/Include/"/>
        <!-- startup / system file -->
        <file category="sourceC"      name="Device/ARM/ARMCM33/Source/GCC/startup_ARMCM33.c"         version="1.1.0" attr="config" condition="GCC"/>
        <file category="linkerScript" name="Device/ARM/ARMCM33/Source/GCC/gcc_arm.ld"                version="1.0.0" attr="config" condition="GCC"/>
        <file category="sourceC"      name="Device/ARM/ARMCM33/Source/system_ARMCM33.c"              version="1.0.0" attr="config"/>
        <!-- SAU configuration -->
        <file category="header"       name="Device/ARM/ARMCM33/Include/Template/partition_ARMCM33.h" version="1.1.1" attr="config" condition="ARMv8-M TZ Device"/>
      </files>
    </component>

    <!-- Cortex-M35P -->
    <component Cclass="Device" Cgroup="Startup"                      Cversion="1.1.0" condition="ARMCM35P CMSIS">
      <description>System and Startup for Generic Arm Cortex-M35P device</description>
      <files>
        <!-- include folder / device header file -->
        <file category="include"      name="Device/ARM/ARMCM35P/Include/"/>
        <!-- startup / system file -->
        <file category="sourceAsm"    name="Device/ARM/ARMCM35P/Source/ARM/startup_ARMCM35P.s"         version="1.0.0" attr="config" condition="ARMCC"/>
        <file category="sourceAsm"    name="Device/ARM/ARMCM35P/Source/GCC/startup_ARMCM35P.S"         version="1.0.0" attr="config" condition="GCC"/>
        <file category="linkerScript" name="Device/ARM/ARMCM35P/Source/GCC/gcc_arm.ld"                 version="1.0.0" attr="config" condition="GCC"/>
        <file category="sourceAsm"    name="Device/ARM/ARMCM35P/Source/IAR/startup_ARMCM35P.s"         version="1.0.0" attr="config" condition="IAR"/>
        <file category="sourceC"      name="Device/ARM/ARMCM35P/Source/system_ARMCM35P.c"              version="1.0.0" attr="config"/>
        <!-- SAU configuration -->
        <file category="header"       name="Device/ARM/ARMCM35P/Include/Template/partition_ARMCM35P.h" version="1.0.0" attr="config" condition="ARMv8-M TZ Device"/>
      </files>
    </component>
    <component Cclass="Device" Cgroup="Startup" Cvariant="C Startup" Cversion="1.1.0" condition="ARMCM35P CMSIS GCC">
      <description>System and Startup for Generic Arm Cortex-M35P device</description>
      <files>
        <!-- include folder / device header file -->
        <file category="include"  name="Device/ARM/ARMCM35P/Include/"/>
        <!-- startup / system file -->
        <file category="sourceC"      name="Device/ARM/ARMCM35P/Source/GCC/startup_ARMCM35P.c"         version="1.0.0" attr="config" condition="GCC"/>
        <file category="linkerScript" name="Device/ARM/ARMCM35P/Source/GCC/gcc_arm.ld"                 version="1.0.0" attr="config" condition="GCC"/>
        <file category="sourceC"      name="Device/ARM/ARMCM35P/Source/system_ARMCM35P.c"              version="1.0.0" attr="config"/>
        <!-- SAU configuration -->
        <file category="header"       name="Device/ARM/ARMCM35P/Include/Template/partition_ARMCM35P.h" version="1.0.0" attr="config" condition="ARMv8-M TZ Device"/>
      </files>
    </component>

    <!-- Cortex-SC000 -->
    <component Cclass="Device" Cgroup="Startup"                      Cversion="1.0.1" condition="ARMSC000 CMSIS">
      <description>System and Startup for Generic Arm SC000 device</description>
      <files>
        <!-- include folder / device header file -->
        <file category="header"  name="Device/ARM/ARMSC000/Include/ARMSC000.h"/>
        <!-- startup / system file -->
        <file category="sourceAsm"    name="Device/ARM/ARMSC000/Source/ARM/startup_ARMSC000.s" version="1.0.0" attr="config" condition="ARMCC"/>
        <file category="sourceAsm"    name="Device/ARM/ARMSC000/Source/GCC/startup_ARMSC000.S" version="1.0.0" attr="config" condition="GCC"/>
        <file category="linkerScript" name="Device/ARM/ARMSC000/Source/GCC/gcc_arm.ld"         version="1.0.0" attr="config" condition="GCC"/>
        <file category="sourceAsm"    name="Device/ARM/ARMSC000/Source/IAR/startup_ARMSC000.s" version="1.0.0" attr="config" condition="IAR"/>
        <file category="sourceC"      name="Device/ARM/ARMSC000/Source/system_ARMSC000.c"      version="1.0.0" attr="config"/>
      </files>
    </component>
    <component Cclass="Device" Cgroup="Startup" Cvariant="C Startup" Cversion="1.0.1" condition="ARMSC000 CMSIS GCC">
      <description>System and Startup for Generic Arm SC000 device</description>
      <files>
        <!-- include folder / device header file -->
        <file category="header"  name="Device/ARM/ARMSC000/Include/ARMSC000.h"/>
        <!-- startup / system file -->
        <file category="sourceC"      name="Device/ARM/ARMSC000/Source/GCC/startup_ARMSC000.c" version="1.1.0" attr="config" condition="GCC"/>
        <file category="linkerScript" name="Device/ARM/ARMSC000/Source/GCC/gcc_arm.ld"         version="1.0.0" attr="config" condition="GCC"/>
        <file category="sourceC"      name="Device/ARM/ARMSC000/Source/system_ARMSC000.c"      version="1.0.0" attr="config"/>
      </files>
    </component>

    <!-- Cortex-SC300 -->
    <component Cclass="Device" Cgroup="Startup"                      Cversion="1.0.1" condition="ARMSC300 CMSIS">
      <description>System and Startup for Generic Arm SC300 device</description>
      <files>
        <!-- include folder / device header file -->
        <file category="header"  name="Device/ARM/ARMSC300/Include/ARMSC300.h"/>
        <!-- startup / system file -->
        <file category="sourceAsm"    name="Device/ARM/ARMSC300/Source/ARM/startup_ARMSC300.s" version="1.0.0" attr="config" condition="ARMCC"/>
        <file category="sourceAsm"    name="Device/ARM/ARMSC300/Source/GCC/startup_ARMSC300.S" version="1.0.0" attr="config" condition="GCC"/>
        <file category="linkerScript" name="Device/ARM/ARMSC300/Source/GCC/gcc_arm.ld"         version="1.0.0" attr="config" condition="GCC"/>
        <file category="sourceAsm"    name="Device/ARM/ARMSC300/Source/IAR/startup_ARMSC300.s" version="1.0.0" attr="config" condition="IAR"/>
        <file category="sourceC"      name="Device/ARM/ARMSC300/Source/system_ARMSC300.c"      version="1.0.0" attr="config"/>
      </files>
    </component>
    <component Cclass="Device" Cgroup="Startup" Cvariant="C Startup" Cversion="1.0.1" condition="ARMSC300 CMSIS GCC">
      <description>System and Startup for Generic Arm SC300 device</description>
      <files>
        <!-- include folder / device header file -->
        <file category="header"  name="Device/ARM/ARMSC300/Include/ARMSC300.h"/>
        <!-- startup / system file -->
        <file category="sourceC"      name="Device/ARM/ARMSC300/Source/GCC/startup_ARMSC300.c" version="1.1.0" attr="config" condition="GCC"/>
        <file category="linkerScript" name="Device/ARM/ARMSC300/Source/GCC/gcc_arm.ld"         version="1.0.0" attr="config" condition="GCC"/>
        <file category="sourceC"      name="Device/ARM/ARMSC300/Source/system_ARMSC300.c"      version="1.0.0" attr="config"/>
      </files>
    </component>

    <!-- ARMv8MBL -->
    <component Cclass="Device" Cgroup="Startup"                      Cversion="1.0.0" condition="ARMv8MBL CMSIS">
      <description>System and Startup for Generic Armv8-M Baseline device</description>
      <files>
        <!-- include folder / device header file -->
        <file category="include"      name="Device/ARM/ARMv8MBL/Include/"/>
        <!-- startup / system file -->
        <file category="sourceAsm"    name="Device/ARM/ARMv8MBL/Source/ARM/startup_ARMv8MBL.s" version="1.0.0" attr="config" condition="ARMCC"/>
        <file category="sourceAsm"    name="Device/ARM/ARMv8MBL/Source/GCC/startup_ARMv8MBL.S" version="1.0.0" attr="config" condition="GCC"/>
        <file category="linkerScript" name="Device/ARM/ARMv8MBL/Source/GCC/gcc_arm.ld"         version="1.0.0" attr="config" condition="GCC"/>
        <file category="sourceC"      name="Device/ARM/ARMv8MBL/Source/system_ARMv8MBL.c"      version="1.0.0" attr="config" condition="ARMCC GCC"/>
        <!-- SAU configuration -->
        <file category="header"       name="Device/ARM/ARMv8MBL/Include/Template/partition_ARMv8MBL.h" version="1.0.0" attr="config"/>
      </files>
    </component>
    <component Cclass="Device" Cgroup="Startup" Cvariant="C Startup" Cversion="1.0.0" condition="ARMv8MBL CMSIS GCC">
      <description>System and Startup for Generic Armv8-M Baseline device</description>
      <files>
        <!-- include folder / device header file -->
        <file category="include"  name="Device/ARM/ARMv8MBL/Include/"/>
        <!-- startup / system file -->
        <file category="sourceC"      name="Device/ARM/ARMv8MBL/Source/GCC/startup_ARMv8MBL.c" version="1.1.0" attr="config" condition="GCC"/>
        <file category="linkerScript" name="Device/ARM/ARMv8MBL/Source/GCC/gcc_arm.ld"         version="1.0.0" attr="config" condition="GCC"/>
        <file category="sourceC"      name="Device/ARM/ARMv8MBL/Source/system_ARMv8MBL.c"      version="1.0.0" attr="config"/>
        <!-- SAU configuration -->
        <file category="header"       name="Device/ARM/ARMv8MBL/Include/Template/partition_ARMv8MBL.h" version="1.0.0" attr="config" condition="ARMv8-M TZ Device"/>
      </files>
    </component>

    <!-- ARMv8MML -->
    <component Cclass="Device" Cgroup="Startup"                      Cversion="1.1.0" condition="ARMv8MML CMSIS">
      <description>System and Startup for Generic Armv8-M Mainline device</description>
      <files>
        <!-- include folder / device header file -->
        <file category="include"      name="Device/ARM/ARMv8MML/Include/"/>
        <!-- startup / system file -->
        <file category="sourceAsm"    name="Device/ARM/ARMv8MML/Source/ARM/startup_ARMv8MML.s"         version="1.0.0" attr="config" condition="ARMCC"/>
        <file category="sourceAsm"    name="Device/ARM/ARMv8MML/Source/GCC/startup_ARMv8MML.S"         version="1.0.0" attr="config" condition="GCC"/>
        <file category="linkerScript" name="Device/ARM/ARMv8MML/Source/GCC/gcc_arm.ld"                 version="1.0.0" attr="config" condition="GCC"/>
        <file category="sourceC"      name="Device/ARM/ARMv8MML/Source/system_ARMv8MML.c"              version="1.0.0" attr="config" condition="ARMCC GCC"/>
        <!-- SAU configuration -->
        <file category="header"       name="Device/ARM/ARMv8MML/Include/Template/partition_ARMv8MML.h" version="1.1.1" attr="config" condition="ARMv8-M TZ Device"/>
      </files>
    </component>
    <component Cclass="Device" Cgroup="Startup" Cvariant="C Startup" Cversion="1.1.0" condition="ARMv8MML CMSIS GCC">
      <description>System and Startup for Generic Armv8-M Mainline device</description>
      <files>
        <!-- include folder / device header file -->
        <file category="include"      name="Device/ARM/ARMv8MML/Include/"/>
        <!-- startup / system file -->
        <file category="sourceC"      name="Device/ARM/ARMv8MML/Source/GCC/startup_ARMv8MML.c"         version="1.1.0" attr="config" condition="GCC"/>
        <file category="linkerScript" name="Device/ARM/ARMv8MML/Source/GCC/gcc_arm.ld"                 version="1.0.0" attr="config" condition="GCC"/>
        <file category="sourceC"      name="Device/ARM/ARMv8MML/Source/system_ARMv8MML.c"              version="1.0.0" attr="config"/>
        <!-- SAU configuration -->
        <file category="header"       name="Device/ARM/ARMv8MML/Include/Template/partition_ARMv8MML.h" version="1.1.1" attr="config" condition="ARMv8-M TZ Device"/>
      </files>
    </component>

    <!-- ARMv81MML -->
    <component Cclass="Device" Cgroup="Startup"                      Cversion="1.0.0" condition="ARMv81MML CMSIS">
      <description>System and Startup for Generic Armv8.1-M Mainline device</description>
      <files>
        <!-- include folder / device header file -->
        <file category="include"      name="Device/ARM/ARMv81MML/Include/"/>
        <file category="header"       name="Device/ARM/ARMv81MML/Include/ARMv81MML_DSP_DP_MVE_FP.h"/>
        <!-- startup / system file -->
        <file category="sourceAsm"    name="Device/ARM/ARMv81MML/Source/ARM/startup_ARMv81MML.s"         version="1.0.0" attr="config" condition="ARMCC"/>
        <file category="sourceAsm"    name="Device/ARM/ARMv81MML/Source/GCC/startup_ARMv81MML.S"         version="1.0.0" attr="config" condition="GCC"/>
        <file category="linkerScript" name="Device/ARM/ARMv81MML/Source/GCC/gcc_arm.ld"                  version="1.0.0" attr="config" condition="GCC"/>
        <file category="sourceAsm"    name="Device/ARM/ARMv81MML/Source/IAR/startup_ARMv81MML.s"         version="1.0.0" attr="config" condition="IAR"/>
        <file category="sourceC"      name="Device/ARM/ARMv81MML/Source/system_ARMv81MML.c"              version="1.0.0" attr="config"/>
        <!-- SAU configuration -->
        <file category="header"       name="Device/ARM/ARMv81MML/Include/Template/partition_ARMv81MML.h" version="1.0.0" attr="config" condition="ARMv8-M TZ Device"/>
      </files>
    </component>
    <component Cclass="Device" Cgroup="Startup" Cvariant="C Startup" Cversion="1.0.0" condition="ARMv81MML CMSIS GCC">
      <description>System and Startup for Generic Armv8.1-M Mainline device</description>
      <files>
        <!-- include folder / device header file -->
        <file category="include"      name="Device/ARM/ARMv81MML/Include/"/>
        <!-- startup / system file -->
        <file category="sourceC"      name="Device/ARM/ARMv81MML/Source/GCC/startup_ARMv81MML.c"         version="1.0.0" attr="config" condition="GCC"/>
        <file category="linkerScript" name="Device/ARM/ARMv81MML/Source/GCC/gcc_arm.ld"                  version="1.0.0" attr="config" condition="GCC"/>
        <file category="sourceC"      name="Device/ARM/ARMv81MML/Source/system_ARMv81MML.c"              version="1.0.0" attr="config"/>
        <!-- SAU configuration -->
        <file category="header"       name="Device/ARM/ARMv81MML/Include/Template/partition_ARMv81MML.h" version="1.0.0" attr="config" condition="ARMv8-M TZ Device"/>
      </files>
    </component>
    
    <!-- Cortex-A5 -->
    <component Cclass="Device" Cgroup="Startup"                      Cversion="1.0.0" condition="ARMCA5 CMSIS">
      <description>System and Startup for Generic Arm Cortex-A5 device</description>
      <files>
        <!-- include folder / device header file -->
        <file category="include"      name="Device/ARM/ARMCA5/Include/"/>
        <!-- startup / system / mmu files -->
        <file category="sourceC"      name="Device/ARM/ARMCA5/Source/AC5/startup_ARMCA5.c" version="1.0.0" attr="config" condition="ARMCC5"/>
        <file category="linkerScript" name="Device/ARM/ARMCA5/Source/AC5/ARMCA5.sct"       version="1.0.0" attr="config" condition="ARMCC5"/>
        <file category="sourceC"      name="Device/ARM/ARMCA5/Source/AC6/startup_ARMCA5.c" version="1.0.0" attr="config" condition="ARMCC6"/>
        <file category="linkerScript" name="Device/ARM/ARMCA5/Source/AC6/ARMCA5.sct"       version="1.0.0" attr="config" condition="ARMCC6"/>
        <file category="sourceC"      name="Device/ARM/ARMCA5/Source/GCC/startup_ARMCA5.c" version="1.0.0" attr="config" condition="GCC"/>
        <file category="other"        name="Device/ARM/ARMCA5/Source/GCC/ARMCA5.ld"        version="1.0.0" attr="config" condition="GCC"/>
        <file category="sourceAsm"    name="Device/ARM/ARMCA5/Source/IAR/startup_ARMCA5.s" version="1.0.0" attr="config" condition="IAR"/>
        <file category="linkerScript" name="Device/ARM/ARMCA5/Source/IAR/ARMCA5.icf"       version="1.0.0" attr="config" condition="IAR"/>
        <file category="sourceC"      name="Device/ARM/ARMCA5/Source/system_ARMCA5.c"      version="1.0.1" attr="config"/>
        <file category="sourceC"      name="Device/ARM/ARMCA5/Source/mmu_ARMCA5.c"         version="1.0.0" attr="config"/>
        <file category="header"       name="Device/ARM/ARMCA5/Include/system_ARMCA5.h"     version="1.0.0" attr="config"/>
        <file category="header"       name="Device/ARM/ARMCA5/Include/mem_ARMCA5.h"        version="1.0.0" attr="config"/>

      </files>
    </component>

    <!-- Cortex-A7 -->
    <component Cclass="Device" Cgroup="Startup"                      Cversion="1.0.0" condition="ARMCA7 CMSIS">
      <description>System and Startup for Generic Arm Cortex-A7 device</description>
      <files>
        <!-- include folder / device header file -->
        <file category="include"      name="Device/ARM/ARMCA7/Include/"/>
        <!-- startup / system / mmu files -->
        <file category="sourceC"      name="Device/ARM/ARMCA7/Source/AC5/startup_ARMCA7.c" version="1.0.0" attr="config" condition="ARMCC5"/>
        <file category="linkerScript" name="Device/ARM/ARMCA7/Source/AC5/ARMCA7.sct"       version="1.0.0" attr="config" condition="ARMCC5"/>
        <file category="sourceC"      name="Device/ARM/ARMCA7/Source/AC6/startup_ARMCA7.c" version="1.0.0" attr="config" condition="ARMCC6"/>
        <file category="linkerScript" name="Device/ARM/ARMCA7/Source/AC6/ARMCA7.sct"       version="1.0.0" attr="config" condition="ARMCC6"/>
        <file category="sourceC"      name="Device/ARM/ARMCA7/Source/GCC/startup_ARMCA7.c" version="1.0.0" attr="config" condition="GCC"/>
        <file category="other"        name="Device/ARM/ARMCA7/Source/GCC/ARMCA7.ld"        version="1.0.0" attr="config" condition="GCC"/>
        <file category="sourceAsm"    name="Device/ARM/ARMCA7/Source/IAR/startup_ARMCA7.s" version="1.0.0" attr="config" condition="IAR"/>
        <file category="linkerScript" name="Device/ARM/ARMCA7/Source/IAR/ARMCA7.icf"       version="1.0.0" attr="config" condition="IAR"/>
        <file category="sourceC"      name="Device/ARM/ARMCA7/Source/system_ARMCA7.c"      version="1.0.1" attr="config"/>
        <file category="sourceC"      name="Device/ARM/ARMCA7/Source/mmu_ARMCA7.c"         version="1.0.0" attr="config"/>
        <file category="header"       name="Device/ARM/ARMCA7/Include/system_ARMCA7.h"     version="1.0.0" attr="config"/>
        <file category="header"       name="Device/ARM/ARMCA7/Include/mem_ARMCA7.h"        version="1.0.0" attr="config"/>
      </files>
    </component>

    <!-- Cortex-A9 -->
    <component Cclass="Device" Cgroup="Startup"                      Cversion="1.0.1" condition="ARMCA9 CMSIS">
      <description>System and Startup for Generic Arm Cortex-A9 device</description>
      <files>
        <!-- include folder / device header file -->
        <file category="include"  name="Device/ARM/ARMCA9/Include/"/>
        <!-- startup / system / mmu files -->
        <file category="sourceC"      name="Device/ARM/ARMCA9/Source/AC5/startup_ARMCA9.c" version="1.0.0" attr="config" condition="ARMCC5"/>
        <file category="linkerScript" name="Device/ARM/ARMCA9/Source/AC5/ARMCA9.sct"       version="1.0.0" attr="config" condition="ARMCC5"/>
        <file category="sourceC"      name="Device/ARM/ARMCA9/Source/AC6/startup_ARMCA9.c" version="1.0.0" attr="config" condition="ARMCC6"/>
        <file category="linkerScript" name="Device/ARM/ARMCA9/Source/AC6/ARMCA9.sct"       version="1.0.0" attr="config" condition="ARMCC6"/>
        <file category="sourceC"      name="Device/ARM/ARMCA9/Source/GCC/startup_ARMCA9.c" version="1.0.0" attr="config" condition="GCC"/>
        <file category="other"        name="Device/ARM/ARMCA9/Source/GCC/ARMCA9.ld"        version="1.0.0" attr="config" condition="GCC"/>
        <file category="sourceAsm"    name="Device/ARM/ARMCA9/Source/IAR/startup_ARMCA9.s" version="1.0.0" attr="config" condition="IAR"/>
        <file category="linkerScript" name="Device/ARM/ARMCA9/Source/IAR/ARMCA9.icf"       version="1.0.0" attr="config" condition="IAR"/>
        <file category="sourceC"      name="Device/ARM/ARMCA9/Source/system_ARMCA9.c"      version="1.0.1" attr="config"/>
        <file category="sourceC"      name="Device/ARM/ARMCA9/Source/mmu_ARMCA9.c"         version="1.0.0" attr="config"/>
        <file category="header"       name="Device/ARM/ARMCA9/Include/system_ARMCA9.h"     version="1.0.0" attr="config"/>
        <file category="header"       name="Device/ARM/ARMCA9/Include/mem_ARMCA9.h"        version="1.0.0" attr="config"/>
      </files>
    </component>

    <!-- IRQ Controller -->
    <component Cclass="Device" Cgroup="IRQ Controller" Csub="GIC" Capiversion="1.0.0" Cversion="1.0.1" condition="ARMv7-A Device">
      <description>IRQ Controller implementation using GIC</description>
      <files>
        <file category="sourceC" name="CMSIS/Core_A/Source/irq_ctrl_gic.c"/>
      </files>
    </component>

    <!-- OS Tick -->
    <component Cclass="Device" Cgroup="OS Tick" Csub="Private Timer" Capiversion="1.0.1" Cversion="1.0.2" condition="OS Tick PTIM">
      <description>OS Tick implementation using Private Timer</description>
      <files>
        <file category="sourceC" name="CMSIS/RTOS2/Source/os_tick_ptim.c"/>
      </files>
    </component>

    <component Cclass="Device" Cgroup="OS Tick" Csub="Generic Physical Timer" Capiversion="1.0.1" Cversion="1.0.1" condition="OS Tick GTIM">
      <description>OS Tick implementation using Generic Physical Timer</description>
      <files>
        <file category="sourceC" name="CMSIS/RTOS2/Source/os_tick_gtim.c"/>
      </files>
    </component>

    <!-- CMSIS-DSP component -->
    <component Cclass="CMSIS" Cgroup="DSP" Cvariant="Library" Cversion="1.6.0" isDefaultVariant="true" condition="CMSIS DSP">
      <description>CMSIS-DSP Library for Cortex-M, SC000, and SC300</description>
      <files>
        <!-- CPU independent -->
        <file category="doc" name="CMSIS/Documentation/DSP/html/index.html"/>
        <file category="header" name="CMSIS/DSP/Include/arm_math.h"/>

        <!-- CPU and Compiler dependent -->
        <!-- ARMCC -->
        <file category="library" condition="CM0_LE_ARMCC"                   name="CMSIS/DSP/Lib/ARM/arm_cortexM0l_math.lib"      src="CMSIS/DSP/Source/ARM"/>
        <file category="library" condition="CM0_BE_ARMCC"                   name="CMSIS/DSP/Lib/ARM/arm_cortexM0b_math.lib"      src="CMSIS/DSP/Source/ARM"/>
        <file category="library" condition="CM1_LE_ARMCC"                   name="CMSIS/DSP/Lib/ARM/arm_cortexM0l_math.lib"      src="CMSIS/DSP/Source/ARM"/>
        <file category="library" condition="CM1_BE_ARMCC"                   name="CMSIS/DSP/Lib/ARM/arm_cortexM0b_math.lib"      src="CMSIS/DSP/Source/ARM"/>
        <file category="library" condition="CM3_LE_ARMCC"                   name="CMSIS/DSP/Lib/ARM/arm_cortexM3l_math.lib"      src="CMSIS/DSP/Source/ARM"/>
        <file category="library" condition="CM3_BE_ARMCC"                   name="CMSIS/DSP/Lib/ARM/arm_cortexM3b_math.lib"      src="CMSIS/DSP/Source/ARM"/>
        <file category="library" condition="CM4_LE_ARMCC"                   name="CMSIS/DSP/Lib/ARM/arm_cortexM4l_math.lib"      src="CMSIS/DSP/Source/ARM"/>
        <file category="library" condition="CM4_BE_ARMCC"                   name="CMSIS/DSP/Lib/ARM/arm_cortexM4b_math.lib"      src="CMSIS/DSP/Source/ARM"/>
        <file category="library" condition="CM4_FP_LE_ARMCC"                name="CMSIS/DSP/Lib/ARM/arm_cortexM4lf_math.lib"     src="CMSIS/DSP/Source/ARM"/>
        <file category="library" condition="CM4_FP_BE_ARMCC"                name="CMSIS/DSP/Lib/ARM/arm_cortexM4bf_math.lib"     src="CMSIS/DSP/Source/ARM"/>
        <file category="library" condition="CM7_LE_ARMCC"                   name="CMSIS/DSP/Lib/ARM/arm_cortexM7l_math.lib"      src="CMSIS/DSP/Source/ARM"/>
        <file category="library" condition="CM7_BE_ARMCC"                   name="CMSIS/DSP/Lib/ARM/arm_cortexM7b_math.lib"      src="CMSIS/DSP/Source/ARM"/>
        <file category="library" condition="CM7_SP_LE_ARMCC"                name="CMSIS/DSP/Lib/ARM/arm_cortexM7lfsp_math.lib"   src="CMSIS/DSP/Source/ARM"/>
        <file category="library" condition="CM7_SP_BE_ARMCC"                name="CMSIS/DSP/Lib/ARM/arm_cortexM7bfsp_math.lib"   src="CMSIS/DSP/Source/ARM"/>
        <file category="library" condition="CM7_DP_LE_ARMCC"                name="CMSIS/DSP/Lib/ARM/arm_cortexM7lfdp_math.lib"   src="CMSIS/DSP/Source/ARM"/>
        <file category="library" condition="CM7_DP_BE_ARMCC"                name="CMSIS/DSP/Lib/ARM/arm_cortexM7bfdp_math.lib"   src="CMSIS/DSP/Source/ARM"/>

        <file category="library" condition="CM23_LE_ARMCC"                  name="CMSIS/DSP/Lib/ARM/arm_ARMv8MBLl_math.lib"      src="CMSIS/DSP/Source/ARM"/>
        <file category="library" condition="CM33_NODSP_NOFPU_LE_ARMCC"      name="CMSIS/DSP/Lib/ARM/arm_ARMv8MMLl_math.lib"      src="CMSIS/DSP/Source/ARM"/>
        <file category="library" condition="CM33_DSP_NOFPU_LE_ARMCC"        name="CMSIS/DSP/Lib/ARM/arm_ARMv8MMLld_math.lib"     src="CMSIS/DSP/Source/ARM"/>
        <file category="library" condition="CM33_NODSP_SP_LE_ARMCC"         name="CMSIS/DSP/Lib/ARM/arm_ARMv8MMLlfsp_math.lib"   src="CMSIS/DSP/Source/ARM"/>
        <file category="library" condition="CM33_DSP_SP_LE_ARMCC"           name="CMSIS/DSP/Lib/ARM/arm_ARMv8MMLldfsp_math.lib"  src="CMSIS/DSP/Source/ARM"/>
        <file category="library" condition="CM35P_NODSP_NOFPU_LE_ARMCC"     name="CMSIS/DSP/Lib/ARM/arm_ARMv8MMLl_math.lib"      src="CMSIS/DSP/Source/ARM"/>
        <file category="library" condition="CM35P_DSP_NOFPU_LE_ARMCC"       name="CMSIS/DSP/Lib/ARM/arm_ARMv8MMLld_math.lib"     src="CMSIS/DSP/Source/ARM"/>
        <file category="library" condition="CM35P_NODSP_SP_LE_ARMCC"        name="CMSIS/DSP/Lib/ARM/arm_ARMv8MMLlfsp_math.lib"   src="CMSIS/DSP/Source/ARM"/>
        <file category="library" condition="CM35P_DSP_SP_LE_ARMCC"          name="CMSIS/DSP/Lib/ARM/arm_ARMv8MMLldfsp_math.lib"  src="CMSIS/DSP/Source/ARM"/>
        <file category="library" condition="ARMv8MBL_LE_ARMCC"              name="CMSIS/DSP/Lib/ARM/arm_ARMv8MBLl_math.lib"      src="CMSIS/DSP/Source/ARM"/>
        <file category="library" condition="ARMv8MML_NODSP_NOFPU_LE_ARMCC"  name="CMSIS/DSP/Lib/ARM/arm_ARMv8MMLl_math.lib"      src="CMSIS/DSP/Source/ARM"/>
        <file category="library" condition="ARMv8MML_DSP_NOFPU_LE_ARMCC"    name="CMSIS/DSP/Lib/ARM/arm_ARMv8MMLld_math.lib"     src="CMSIS/DSP/Source/ARM"/>
        <file category="library" condition="ARMv8MML_NODSP_SP_LE_ARMCC"     name="CMSIS/DSP/Lib/ARM/arm_ARMv8MMLlfsp_math.lib"   src="CMSIS/DSP/Source/ARM"/>
        <file category="library" condition="ARMv8MML_DSP_SP_LE_ARMCC"       name="CMSIS/DSP/Lib/ARM/arm_ARMv8MMLldfsp_math.lib"  src="CMSIS/DSP/Source/ARM"/>
        <!--file category="library" condition="ARMv8MML_DP_NOFPU_LE_ARMCC"     name="CMSIS/DSP/Lib/ARM/arm_ARMv8MMLlfdp_math.lib"   src="CMSIS/DSP/Source/ARM"/-->
        <!--file category="library" condition="ARMv8MML_DSP_DP_LE_ARMCC"       name="CMSIS/DSP/Lib/ARM/arm_ARMv8MMLldfdp_math.lib"  src="CMSIS/DSP/Source/ARM"/-->

        <!-- GCC -->
        <file category="library" condition="CM0_LE_GCC"                     name="CMSIS/DSP/Lib/GCC/libarm_cortexM0l_math.a"     src="CMSIS/DSP/Source/GCC"/>
        <file category="library" condition="CM1_LE_GCC"                     name="CMSIS/DSP/Lib/GCC/libarm_cortexM0l_math.a"     src="CMSIS/DSP/Source/GCC"/>
        <file category="library" condition="CM3_LE_GCC"                     name="CMSIS/DSP/Lib/GCC/libarm_cortexM3l_math.a"     src="CMSIS/DSP/Source/GCC"/>
        <file category="library" condition="CM4_LE_GCC"                     name="CMSIS/DSP/Lib/GCC/libarm_cortexM4l_math.a"     src="CMSIS/DSP/Source/GCC"/>
        <file category="library" condition="CM4_FP_LE_GCC"                  name="CMSIS/DSP/Lib/GCC/libarm_cortexM4lf_math.a"    src="CMSIS/DSP/Source/GCC"/>
        <file category="library" condition="CM7_LE_GCC"                     name="CMSIS/DSP/Lib/GCC/libarm_cortexM7l_math.a"     src="CMSIS/DSP/Source/GCC"/>
        <file category="library" condition="CM7_SP_LE_GCC"                  name="CMSIS/DSP/Lib/GCC/libarm_cortexM7lfsp_math.a"  src="CMSIS/DSP/Source/GCC"/>
        <file category="library" condition="CM7_DP_LE_GCC"                  name="CMSIS/DSP/Lib/GCC/libarm_cortexM7lfdp_math.a"  src="CMSIS/DSP/Source/GCC"/>

        <file category="library" condition="CM23_LE_GCC"                    name="CMSIS/DSP/Lib/GCC/libarm_ARMv8MBLl_math.a"     src="CMSIS/DSP/Source/GCC"/>
        <file category="library" condition="CM33_NODSP_NOFPU_LE_GCC"        name="CMSIS/DSP/Lib/GCC/libarm_ARMv8MMLl_math.a"     src="CMSIS/DSP/Source/GCC"/>
        <file category="library" condition="CM33_DSP_NOFPU_LE_GCC"          name="CMSIS/DSP/Lib/GCC/libarm_ARMv8MMLld_math.a"    src="CMSIS/DSP/Source/GCC"/>
        <file category="library" condition="CM33_NODSP_SP_LE_GCC"           name="CMSIS/DSP/Lib/GCC/libarm_ARMv8MMLlfsp_math.a"  src="CMSIS/DSP/Source/GCC"/>
        <file category="library" condition="CM33_DSP_SP_LE_GCC"             name="CMSIS/DSP/Lib/GCC/libarm_ARMv8MMLldfsp_math.a" src="CMSIS/DSP/Source/GCC"/>
        <file category="library" condition="CM35P_NODSP_NOFPU_LE_GCC"       name="CMSIS/DSP/Lib/GCC/libarm_ARMv8MMLl_math.a"     src="CMSIS/DSP/Source/GCC"/>
        <file category="library" condition="CM35P_DSP_NOFPU_LE_GCC"         name="CMSIS/DSP/Lib/GCC/libarm_ARMv8MMLld_math.a"    src="CMSIS/DSP/Source/GCC"/>
        <file category="library" condition="CM35P_NODSP_SP_LE_GCC"          name="CMSIS/DSP/Lib/GCC/libarm_ARMv8MMLlfsp_math.a"  src="CMSIS/DSP/Source/GCC"/>
        <file category="library" condition="CM35P_DSP_SP_LE_GCC"            name="CMSIS/DSP/Lib/GCC/libarm_ARMv8MMLldfsp_math.a" src="CMSIS/DSP/Source/GCC"/>
        <file category="library" condition="ARMv8MBL_LE_GCC"                name="CMSIS/DSP/Lib/GCC/libarm_ARMv8MBLl_math.a"     src="CMSIS/DSP/Source/GCC"/>
        <file category="library" condition="ARMv8MML_NODSP_NOFPU_LE_GCC"    name="CMSIS/DSP/Lib/GCC/libarm_ARMv8MMLl_math.a"     src="CMSIS/DSP/Source/GCC"/>
        <file category="library" condition="ARMv8MML_DSP_NOFPU_LE_GCC"      name="CMSIS/DSP/Lib/GCC/libarm_ARMv8MMLld_math.a"    src="CMSIS/DSP/Source/GCC"/>
        <file category="library" condition="ARMv8MML_NODSP_SP_LE_GCC"       name="CMSIS/DSP/Lib/GCC/libarm_ARMv8MMLlfsp_math.a"  src="CMSIS/DSP/Source/GCC"/>
        <file category="library" condition="ARMv8MML_DSP_SP_LE_GCC"         name="CMSIS/DSP/Lib/GCC/libarm_ARMv8MMLldfsp_math.a" src="CMSIS/DSP/Source/GCC"/>
        <!--file category="library" condition="ARMv8MML_DP_NOFPU_LE_GCC"       name="CMSIS/DSP/Lib/GCC/libarm_ARMv8MMLlfdp_math.a"  src="CMSIS/DSP/Source/GCC"/-->
        <!--file category="library" condition="ARMv8MML_DSP_DP_LE_GCC"         name="CMSIS/DSP/Lib/GCC/libarm_ARMv8MMLldfdp_math.a" src="CMSIS/DSP/Source/GCC"/-->

	<!-- IAR -->
        <file category="library" condition="CM0_LE_IAR"                     name="CMSIS/DSP/Lib/IAR/iar_cortexM0l_math.a"     src="CMSIS/DSP/Source/IAR"/>
        <file category="library" condition="CM0_BE_IAR"                     name="CMSIS/DSP/Lib/IAR/iar_cortexM0b_math.a"     src="CMSIS/DSP/Source/IAR"/>
        <file category="library" condition="CM1_LE_IAR"                     name="CMSIS/DSP/Lib/IAR/iar_cortexM0l_math.a"     src="CMSIS/DSP/Source/IAR"/>
        <file category="library" condition="CM1_BE_IAR"                     name="CMSIS/DSP/Lib/IAR/iar_cortexM0b_math.a"     src="CMSIS/DSP/Source/IAR"/>
        <file category="library" condition="CM3_LE_IAR"                     name="CMSIS/DSP/Lib/IAR/iar_cortexM3l_math.a"     src="CMSIS/DSP/Source/IAR"/>
        <file category="library" condition="CM3_BE_IAR"                     name="CMSIS/DSP/Lib/IAR/iar_cortexM3b_math.a"     src="CMSIS/DSP/Source/IAR"/>
        <file category="library" condition="CM4_LE_IAR"                     name="CMSIS/DSP/Lib/IAR/iar_cortexM4l_math.a"     src="CMSIS/DSP/Source/IAR"/>
        <file category="library" condition="CM4_BE_IAR"                     name="CMSIS/DSP/Lib/IAR/iar_cortexM4b_math.a"     src="CMSIS/DSP/Source/IAR"/>
        <file category="library" condition="CM4_FP_LE_IAR"                  name="CMSIS/DSP/Lib/IAR/iar_cortexM4lf_math.a"    src="CMSIS/DSP/Source/IAR"/>
        <file category="library" condition="CM4_FP_BE_IAR"                  name="CMSIS/DSP/Lib/IAR/iar_cortexM4bf_math.a"    src="CMSIS/DSP/Source/IAR"/>
        <file category="library" condition="CM7_LE_IAR"                     name="CMSIS/DSP/Lib/IAR/iar_cortexM7l_math.a"     src="CMSIS/DSP/Source/IAR"/>
        <file category="library" condition="CM7_BE_IAR"                     name="CMSIS/DSP/Lib/IAR/iar_cortexM7b_math.a"     src="CMSIS/DSP/Source/IAR"/>
        <file category="library" condition="CM7_DP_LE_IAR"                  name="CMSIS/DSP/Lib/IAR/iar_cortexM7lf_math.a"    src="CMSIS/DSP/Source/IAR"/>
        <file category="library" condition="CM7_DP_BE_IAR"                  name="CMSIS/DSP/Lib/IAR/iar_cortexM7bf_math.a"    src="CMSIS/DSP/Source/IAR"/>
        <file category="library" condition="CM7_SP_LE_IAR"                  name="CMSIS/DSP/Lib/IAR/iar_cortexM7ls_math.a"    src="CMSIS/DSP/Source/IAR"/>
        <file category="library" condition="CM7_SP_BE_IAR"                  name="CMSIS/DSP/Lib/IAR/iar_cortexM7bs_math.a"    src="CMSIS/DSP/Source/IAR"/>

        <file category="library" condition="CM23_LE_IAR"                    name="CMSIS/DSP/Lib/IAR/iar_ARMv8MBLl_math.a"     src="CMSIS/DSP/Source/IAR"/>
        <file category="library" condition="CM33_NODSP_NOFPU_LE_IAR"        name="CMSIS/DSP/Lib/IAR/iar_ARMv8MMLl_math.a"     src="CMSIS/DSP/Source/IAR"/>
        <file category="library" condition="CM33_DSP_NOFPU_LE_IAR"          name="CMSIS/DSP/Lib/IAR/iar_ARMv8MMLld_math.a"    src="CMSIS/DSP/Source/IAR"/>
        <file category="library" condition="CM33_NODSP_SP_LE_IAR"           name="CMSIS/DSP/Lib/IAR/iar_ARMv8MMLlfsp_math.a"  src="CMSIS/DSP/Source/IAR"/>
        <file category="library" condition="CM33_DSP_SP_LE_IAR"             name="CMSIS/DSP/Lib/IAR/iar_ARMv8MMLldfsp_math.a" src="CMSIS/DSP/Source/IAR"/>
        <file category="library" condition="CM35P_NODSP_NOFPU_LE_IAR"       name="CMSIS/DSP/Lib/IAR/iar_ARMv8MMLl_math.a"     src="CMSIS/DSP/Source/IAR"/>
        <file category="library" condition="CM35P_DSP_NOFPU_LE_IAR"         name="CMSIS/DSP/Lib/IAR/iar_ARMv8MMLld_math.a"    src="CMSIS/DSP/Source/IAR"/>
        <file category="library" condition="CM35P_NODSP_SP_LE_IAR"          name="CMSIS/DSP/Lib/IAR/iar_ARMv8MMLlfsp_math.a"  src="CMSIS/DSP/Source/IAR"/>
        <file category="library" condition="CM35P_DSP_SP_LE_IAR"            name="CMSIS/DSP/Lib/IAR/iar_ARMv8MMLldfsp_math.a" src="CMSIS/DSP/Source/IAR"/>
        <file category="library" condition="ARMv8MBL_LE_IAR"                name="CMSIS/DSP/Lib/IAR/iar_ARMv8MBLl_math.a"     src="CMSIS/DSP/Source/IAR"/>
        <file category="library" condition="ARMv8MML_NODSP_NOFPU_LE_IAR"    name="CMSIS/DSP/Lib/IAR/iar_ARMv8MMLl_math.a"     src="CMSIS/DSP/Source/IAR"/>
        <file category="library" condition="ARMv8MML_DSP_NOFPU_LE_IAR"      name="CMSIS/DSP/Lib/IAR/iar_ARMv8MMLld_math.a"    src="CMSIS/DSP/Source/IAR"/>
        <file category="library" condition="ARMv8MML_NODSP_SP_LE_IAR"       name="CMSIS/DSP/Lib/IAR/iar_ARMv8MMLlfsp_math.a"  src="CMSIS/DSP/Source/IAR"/>
        <file category="library" condition="ARMv8MML_DSP_SP_LE_IAR"         name="CMSIS/DSP/Lib/IAR/iar_ARMv8MMLldfsp_math.a" src="CMSIS/DSP/Source/IAR"/>
        <!--file category="library" condition="ARMv8MML_DP_NOFPU_LE_IAR"       name="CMSIS/DSP/Lib/IAR/iar_ARMv8MMLlfdp_math.a"  src="CMSIS/DSP/Source/IAR"/-->
        <!--file category="library" condition="ARMv8MML_DSP_DP_LE_IAR"         name="CMSIS/DSP/Lib/IAR/iar_ARMv8MMLldfdp_math.a" src="CMSIS/DSP/Source/IAR"/-->

      </files>
    </component>
    <component Cclass="CMSIS" Cgroup="DSP" Cvariant="Source"  Cversion="1.6.0" condition="CMSIS DSP">
      <description>CMSIS-DSP Library for Cortex-M, SC000, and SC300</description>
      <files>
        <!-- CPU independent -->
        <file category="doc" name="CMSIS/Documentation/DSP/html/index.html"/>
        <file category="header" name="CMSIS/DSP/Include/arm_math.h"/>

        <!-- RTX sources (core) -->
        <file category="source" name="CMSIS/DSP/Source/BasicMathFunctions/BasicMathFunctions.c"/>
        <file category="source" name="CMSIS/DSP/Source/CommonTables/CommonTables.c"/>
        <file category="source" name="CMSIS/DSP/Source/ComplexMathFunctions/ComplexMathFunctions.c"/>
        <file category="source" name="CMSIS/DSP/Source/ControllerFunctions/ControllerFunctions.c"/>
        <file category="source" name="CMSIS/DSP/Source/FastMathFunctions/FastMathFunctions.c"/>
        <file category="source" name="CMSIS/DSP/Source/FilteringFunctions/FilteringFunctions.c"/>
        <file category="source" name="CMSIS/DSP/Source/MatrixFunctions/MatrixFunctions.c"/>
        <file category="source" name="CMSIS/DSP/Source/StatisticsFunctions/StatisticsFunctions.c"/>
        <file category="source" name="CMSIS/DSP/Source/SupportFunctions/SupportFunctions.c"/>
        <file category="source" name="CMSIS/DSP/Source/TransformFunctions/TransformFunctions.c"/>

      </files>
    </component>

    <!-- CMSIS-NN component -->
    <component Cclass="CMSIS" Cgroup="NN Lib" Cversion="1.1.0" condition="CMSIS NN">
      <description>CMSIS-NN Neural Network Library</description>
      <files>
        <file category="doc" name="CMSIS/Documentation/NN/html/index.html"/>
        <file category="header" name="CMSIS/NN/Include/arm_nnfunctions.h"/>

        <file category="source" name="CMSIS/NN/Source/ActivationFunctions/arm_nn_activations_q7.c"/>
        <file category="source" name="CMSIS/NN/Source/ActivationFunctions/arm_nn_activations_q15.c"/>
        <file category="source" name="CMSIS/NN/Source/ActivationFunctions/arm_relu_q7.c"/>
        <file category="source" name="CMSIS/NN/Source/ActivationFunctions/arm_relu_q15.c"/>

        <file category="source" name="CMSIS/NN/Source/ConvolutionFunctions/arm_convolve_HWC_q7_RGB.c"/>
        <file category="source" name="CMSIS/NN/Source/ConvolutionFunctions/arm_convolve_HWC_q15_basic.c"/>
        <file category="source" name="CMSIS/NN/Source/ConvolutionFunctions/arm_convolve_HWC_q15_fast.c"/>
        <file category="source" name="CMSIS/NN/Source/ConvolutionFunctions/arm_depthwise_separable_conv_HWC_q7.c"/>
        <file category="source" name="CMSIS/NN/Source/ConvolutionFunctions/arm_depthwise_separable_conv_HWC_q7_nonsquare.c"/>
        <file category="source" name="CMSIS/NN/Source/ConvolutionFunctions/arm_nn_mat_mult_kernel_q7_q15.c"/>
        <file category="source" name="CMSIS/NN/Source/ConvolutionFunctions/arm_nn_mat_mult_kernel_q7_q15_reordered.c"/>
        <file category="source" name="CMSIS/NN/Source/ConvolutionFunctions/arm_convolve_1x1_HWC_q7_fast_nonsquare.c"/>
        <file category="source" name="CMSIS/NN/Source/ConvolutionFunctions/arm_convolve_HWC_q7_basic.c"/>
        <file category="source" name="CMSIS/NN/Source/ConvolutionFunctions/arm_convolve_HWC_q7_basic_nonsquare.c"/>
        <file category="source" name="CMSIS/NN/Source/ConvolutionFunctions/arm_convolve_HWC_q7_fast.c"/>
        <file category="source" name="CMSIS/NN/Source/ConvolutionFunctions/arm_convolve_HWC_q7_fast_nonsquare.c"/>

        <file category="source" name="CMSIS/NN/Source/FullyConnectedFunctions/arm_fully_connected_q7.c"/>
        <file category="source" name="CMSIS/NN/Source/FullyConnectedFunctions/arm_fully_connected_q7_opt.c"/>
        <file category="source" name="CMSIS/NN/Source/FullyConnectedFunctions/arm_fully_connected_q15.c"/>
        <file category="source" name="CMSIS/NN/Source/FullyConnectedFunctions/arm_fully_connected_q15_opt.c"/>
        <file category="source" name="CMSIS/NN/Source/FullyConnectedFunctions/arm_fully_connected_mat_q7_vec_q15.c"/>
        <file category="source" name="CMSIS/NN/Source/FullyConnectedFunctions/arm_fully_connected_mat_q7_vec_q15_opt.c"/>

        <file category="source" name="CMSIS/NN/Source/NNSupportFunctions/arm_q7_to_q15_reordered_no_shift.c"/>
        <file category="source" name="CMSIS/NN/Source/NNSupportFunctions/arm_nntables.c"/>
        <file category="source" name="CMSIS/NN/Source/NNSupportFunctions/arm_q7_to_q15_no_shift.c"/>
        <file category="source" name="CMSIS/NN/Source/NNSupportFunctions/arm_nn_mult_q15.c"/>
        <file category="source" name="CMSIS/NN/Source/NNSupportFunctions/arm_nn_mult_q7.c"/>

        <file category="source" name="CMSIS/NN/Source/PoolingFunctions/arm_pool_q7_HWC.c"/>

        <file category="source" name="CMSIS/NN/Source/SoftmaxFunctions/arm_softmax_q15.c"/>
        <file category="source" name="CMSIS/NN/Source/SoftmaxFunctions/arm_softmax_q7.c"/>
      </files>
    </component>

    <!-- CMSIS-RTOS Keil RTX component -->
    <component Cclass="CMSIS" Cgroup="RTOS" Csub="Keil RTX" Cversion="4.81.1" Capiversion="1.0.0" isDefaultVariant="1" condition="RTOS RTX">
      <description>CMSIS-RTOS RTX implementation for Cortex-M, SC000, and SC300</description>
      <RTE_Components_h>
        <!-- the following content goes into file 'RTE_Components.h' -->
        #define RTE_CMSIS_RTOS                  /* CMSIS-RTOS */
        #define RTE_CMSIS_RTOS_RTX              /* CMSIS-RTOS Keil RTX */
      </RTE_Components_h>
      <files>
        <!-- CPU independent -->
        <file category="doc" name="CMSIS/Documentation/RTOS/html/rtxImplementation.html"/>
        <file category="header" name="CMSIS/RTOS/RTX/INC/cmsis_os.h"/>
        <file category="source" attr="config"   name="CMSIS/RTOS/RTX/Templates/RTX_Conf_CM.c" version="4.70.1"/>

        <!-- RTX templates -->
        <file category="header" attr="template" name="CMSIS/RTOS/RTX/UserCodeTemplates/osObjects.h" select="CMSIS-RTOS 'main' function"/>
        <file category="source" attr="template" name="CMSIS/RTOS/RTX/UserCodeTemplates/main.c"      select="CMSIS-RTOS 'main' function"/>
        <file category="source" attr="template" name="CMSIS/RTOS/RTX/UserCodeTemplates/MailQueue.c" select="CMSIS-RTOS Mail Queue"/>
        <file category="source" attr="template" name="CMSIS/RTOS/RTX/UserCodeTemplates/MemPool.c"   select="CMSIS-RTOS Memory Pool"/>
        <file category="source" attr="template" name="CMSIS/RTOS/RTX/UserCodeTemplates/MsgQueue.c"  select="CMSIS-RTOS Message Queue"/>
        <file category="source" attr="template" name="CMSIS/RTOS/RTX/UserCodeTemplates/Mutex.c"     select="CMSIS-RTOS Mutex"/>
        <file category="source" attr="template" name="CMSIS/RTOS/RTX/UserCodeTemplates/Semaphore.c" select="CMSIS-RTOS Semaphore"/>
        <file category="source" attr="template" name="CMSIS/RTOS/RTX/UserCodeTemplates/Thread.c"    select="CMSIS-RTOS Thread"/>
        <file category="source" attr="template" name="CMSIS/RTOS/RTX/UserCodeTemplates/Timer.c"     select="CMSIS-RTOS Timer"/>
        <!-- tool-chain specific template file -->
        <file category="source" attr="template" condition="ARMCC" name="CMSIS/RTOS/RTX/SRC/ARM/SVC_Table.s" select="CMSIS-RTOS User SVC"/>
        <file category="source" attr="template" condition="GCC"   name="CMSIS/RTOS/RTX/SRC/GCC/SVC_Table.S" select="CMSIS-RTOS User SVC"/>
        <file category="source" attr="template" condition="IAR"   name="CMSIS/RTOS/RTX/SRC/IAR/SVC_Table.s" select="CMSIS-RTOS User SVC"/>

        <!-- CPU and Compiler dependent -->
        <!-- ARMCC -->
        <file category="library" condition="CM0_LE_ARMCC"    name="CMSIS/RTOS/RTX/LIB/ARM/RTX_CM0.lib"    src="CMSIS/RTOS/RTX/SRC/ARM"/>
        <file category="library" condition="CM0_BE_ARMCC"    name="CMSIS/RTOS/RTX/LIB/ARM/RTX_CM0_B.lib"  src="CMSIS/RTOS/RTX/SRC/ARM"/>
        <file category="library" condition="CM1_LE_ARMCC"    name="CMSIS/RTOS/RTX/LIB/ARM/RTX_CM0.lib"    src="CMSIS/RTOS/RTX/SRC/ARM"/>
        <file category="library" condition="CM1_BE_ARMCC"    name="CMSIS/RTOS/RTX/LIB/ARM/RTX_CM0_B.lib"  src="CMSIS/RTOS/RTX/SRC/ARM"/>
        <file category="library" condition="CM3_LE_ARMCC"    name="CMSIS/RTOS/RTX/LIB/ARM/RTX_CM3.lib"    src="CMSIS/RTOS/RTX/SRC/ARM"/>
        <file category="library" condition="CM3_BE_ARMCC"    name="CMSIS/RTOS/RTX/LIB/ARM/RTX_CM3_B.lib"  src="CMSIS/RTOS/RTX/SRC/ARM"/>
        <file category="library" condition="CM4_LE_ARMCC"    name="CMSIS/RTOS/RTX/LIB/ARM/RTX_CM3.lib"    src="CMSIS/RTOS/RTX/SRC/ARM"/>
        <file category="library" condition="CM4_BE_ARMCC"    name="CMSIS/RTOS/RTX/LIB/ARM/RTX_CM3_B.lib"  src="CMSIS/RTOS/RTX/SRC/ARM"/>
        <file category="library" condition="CM4_FP_LE_ARMCC" name="CMSIS/RTOS/RTX/LIB/ARM/RTX_CM4.lib"    src="CMSIS/RTOS/RTX/SRC/ARM"/>
        <file category="library" condition="CM4_FP_BE_ARMCC" name="CMSIS/RTOS/RTX/LIB/ARM/RTX_CM4_B.lib"  src="CMSIS/RTOS/RTX/SRC/ARM"/>
        <file category="library" condition="CM7_LE_ARMCC"    name="CMSIS/RTOS/RTX/LIB/ARM/RTX_CM3.lib"    src="CMSIS/RTOS/RTX/SRC/ARM"/>
        <file category="library" condition="CM7_BE_ARMCC"    name="CMSIS/RTOS/RTX/LIB/ARM/RTX_CM3_B.lib"  src="CMSIS/RTOS/RTX/SRC/ARM"/>
        <file category="library" condition="CM7_FP_LE_ARMCC" name="CMSIS/RTOS/RTX/LIB/ARM/RTX_CM4.lib"    src="CMSIS/RTOS/RTX/SRC/ARM"/>
        <file category="library" condition="CM7_FP_BE_ARMCC" name="CMSIS/RTOS/RTX/LIB/ARM/RTX_CM4_B.lib"  src="CMSIS/RTOS/RTX/SRC/ARM"/>
        <!-- GCC -->
        <file category="library" condition="CM0_LE_GCC"      name="CMSIS/RTOS/RTX/LIB/GCC/libRTX_CM0.a"   src="CMSIS/RTOS/RTX/SRC/GCC"/>
        <file category="library" condition="CM0_BE_GCC"      name="CMSIS/RTOS/RTX/LIB/GCC/libRTX_CM0_B.a" src="CMSIS/RTOS/RTX/SRC/GCC"/>
        <file category="library" condition="CM1_LE_GCC"      name="CMSIS/RTOS/RTX/LIB/GCC/libRTX_CM0.a"   src="CMSIS/RTOS/RTX/SRC/GCC"/>
        <file category="library" condition="CM1_BE_GCC"      name="CMSIS/RTOS/RTX/LIB/GCC/libRTX_CM0_B.a" src="CMSIS/RTOS/RTX/SRC/GCC"/>
        <file category="library" condition="CM3_LE_GCC"      name="CMSIS/RTOS/RTX/LIB/GCC/libRTX_CM3.a"   src="CMSIS/RTOS/RTX/SRC/GCC"/>
        <file category="library" condition="CM3_BE_GCC"      name="CMSIS/RTOS/RTX/LIB/GCC/libRTX_CM3_B.a" src="CMSIS/RTOS/RTX/SRC/GCC"/>
        <file category="library" condition="CM4_LE_GCC"      name="CMSIS/RTOS/RTX/LIB/GCC/libRTX_CM3.a"   src="CMSIS/RTOS/RTX/SRC/GCC"/>
        <file category="library" condition="CM4_BE_GCC"      name="CMSIS/RTOS/RTX/LIB/GCC/libRTX_CM3_B.a" src="CMSIS/RTOS/RTX/SRC/GCC"/>
        <file category="library" condition="CM4_FP_LE_GCC"   name="CMSIS/RTOS/RTX/LIB/GCC/libRTX_CM4.a"   src="CMSIS/RTOS/RTX/SRC/GCC"/>
        <file category="library" condition="CM4_FP_BE_GCC"   name="CMSIS/RTOS/RTX/LIB/GCC/libRTX_CM4_B.a" src="CMSIS/RTOS/RTX/SRC/GCC"/>
        <file category="library" condition="CM7_LE_GCC"      name="CMSIS/RTOS/RTX/LIB/GCC/libRTX_CM3.a"   src="CMSIS/RTOS/RTX/SRC/GCC"/>
        <file category="library" condition="CM7_BE_GCC"      name="CMSIS/RTOS/RTX/LIB/GCC/libRTX_CM3_B.a" src="CMSIS/RTOS/RTX/SRC/GCC"/>
        <file category="library" condition="CM7_FP_LE_GCC"   name="CMSIS/RTOS/RTX/LIB/GCC/libRTX_CM4.a"   src="CMSIS/RTOS/RTX/SRC/GCC"/>
        <file category="library" condition="CM7_FP_BE_GCC"   name="CMSIS/RTOS/RTX/LIB/GCC/libRTX_CM4_B.a" src="CMSIS/RTOS/RTX/SRC/GCC"/>
        <!-- IAR -->
        <file category="library" condition="CM0_LE_IAR"      name="CMSIS/RTOS/RTX/LIB/IAR/RTX_CM0.a"      src="CMSIS/RTOS/RTX/SRC/IAR"/>
        <file category="library" condition="CM0_BE_IAR"      name="CMSIS/RTOS/RTX/LIB/IAR/RTX_CM0_B.a"    src="CMSIS/RTOS/RTX/SRC/IAR"/>
        <file category="library" condition="CM1_LE_IAR"      name="CMSIS/RTOS/RTX/LIB/IAR/RTX_CM0.a"      src="CMSIS/RTOS/RTX/SRC/IAR"/>
        <file category="library" condition="CM1_BE_IAR"      name="CMSIS/RTOS/RTX/LIB/IAR/RTX_CM0_B.a"    src="CMSIS/RTOS/RTX/SRC/IAR"/>
        <file category="library" condition="CM3_LE_IAR"      name="CMSIS/RTOS/RTX/LIB/IAR/RTX_CM3.a"      src="CMSIS/RTOS/RTX/SRC/IAR"/>
        <file category="library" condition="CM3_BE_IAR"      name="CMSIS/RTOS/RTX/LIB/IAR/RTX_CM3_B.a"    src="CMSIS/RTOS/RTX/SRC/IAR"/>
        <file category="library" condition="CM4_LE_IAR"      name="CMSIS/RTOS/RTX/LIB/IAR/RTX_CM3.a"      src="CMSIS/RTOS/RTX/SRC/IAR"/>
        <file category="library" condition="CM4_BE_IAR"      name="CMSIS/RTOS/RTX/LIB/IAR/RTX_CM3_B.a"    src="CMSIS/RTOS/RTX/SRC/IAR"/>
        <file category="library" condition="CM4_FP_LE_IAR"   name="CMSIS/RTOS/RTX/LIB/IAR/RTX_CM4.a"      src="CMSIS/RTOS/RTX/SRC/IAR"/>
        <file category="library" condition="CM4_FP_BE_IAR"   name="CMSIS/RTOS/RTX/LIB/IAR/RTX_CM4_B.a"    src="CMSIS/RTOS/RTX/SRC/IAR"/>
        <file category="library" condition="CM7_LE_IAR"      name="CMSIS/RTOS/RTX/LIB/IAR/RTX_CM3.a"      src="CMSIS/RTOS/RTX/SRC/IAR"/>
        <file category="library" condition="CM7_BE_IAR"      name="CMSIS/RTOS/RTX/LIB/IAR/RTX_CM3_B.a"    src="CMSIS/RTOS/RTX/SRC/IAR"/>
        <file category="library" condition="CM7_FP_LE_IAR"   name="CMSIS/RTOS/RTX/LIB/IAR/RTX_CM4.a"      src="CMSIS/RTOS/RTX/SRC/IAR"/>
        <file category="library" condition="CM7_FP_BE_IAR"   name="CMSIS/RTOS/RTX/LIB/IAR/RTX_CM4_B.a"    src="CMSIS/RTOS/RTX/SRC/IAR"/>
      </files>
    </component>
    <!-- CMSIS-RTOS Keil RTX component (IFX variant) -->
    <component Cclass="CMSIS" Cgroup="RTOS" Csub="Keil RTX" Cvariant="IFX" Cversion="4.81.1" Capiversion="1.0.0" condition="RTOS RTX IFX">
      <description>CMSIS-RTOS RTX implementation for Infineon XMC4 series affected by PMU_CM.001 errata</description>
      <RTE_Components_h>
        <!-- the following content goes into file 'RTE_Components.h' -->
        #define RTE_CMSIS_RTOS                  /* CMSIS-RTOS */
        #define RTE_CMSIS_RTOS_RTX              /* CMSIS-RTOS Keil RTX */
      </RTE_Components_h>
      <files>
        <!-- CPU independent -->
        <file category="doc" name="CMSIS/Documentation/RTOS/html/rtxImplementation.html"/>
        <file category="header" name="CMSIS/RTOS/RTX/INC/cmsis_os.h"/>
        <file category="source" attr="config"   name="CMSIS/RTOS/RTX/Templates/RTX_Conf_CM.c" version="4.70.1"/>

        <!-- RTX templates -->
        <file category="header" attr="template" name="CMSIS/RTOS/RTX/UserCodeTemplates/osObjects.h" select="CMSIS-RTOS 'main' function"/>
        <file category="source" attr="template" name="CMSIS/RTOS/RTX/UserCodeTemplates/main.c"      select="CMSIS-RTOS 'main' function"/>
        <file category="source" attr="template" name="CMSIS/RTOS/RTX/UserCodeTemplates/MailQueue.c" select="CMSIS-RTOS Mail Queue"/>
        <file category="source" attr="template" name="CMSIS/RTOS/RTX/UserCodeTemplates/MemPool.c"   select="CMSIS-RTOS Memory Pool"/>
        <file category="source" attr="template" name="CMSIS/RTOS/RTX/UserCodeTemplates/MsgQueue.c"  select="CMSIS-RTOS Message Queue"/>
        <file category="source" attr="template" name="CMSIS/RTOS/RTX/UserCodeTemplates/Mutex.c"     select="CMSIS-RTOS Mutex"/>
        <file category="source" attr="template" name="CMSIS/RTOS/RTX/UserCodeTemplates/Semaphore.c" select="CMSIS-RTOS Semaphore"/>
        <file category="source" attr="template" name="CMSIS/RTOS/RTX/UserCodeTemplates/Thread.c"    select="CMSIS-RTOS Thread"/>
        <file category="source" attr="template" name="CMSIS/RTOS/RTX/UserCodeTemplates/Timer.c"     select="CMSIS-RTOS Timer"/>
        <!-- tool-chain specific template file -->
        <file category="source" attr="template" condition="ARMCC" name="CMSIS/RTOS/RTX/SRC/ARM/SVC_Table.s" select="CMSIS-RTOS User SVC"/>
        <file category="source" attr="template" condition="GCC"   name="CMSIS/RTOS/RTX/SRC/GCC/SVC_Table.S" select="CMSIS-RTOS User SVC"/>
        <file category="source" attr="template" condition="IAR"   name="CMSIS/RTOS/RTX/SRC/IAR/SVC_Table.s" select="CMSIS-RTOS User SVC"/>

        <!-- CPU and Compiler dependent -->
        <!-- ARMCC -->
        <file category="library" condition="CM4_LE_ARMCC"    name="CMSIS/RTOS/RTX/LIB/ARM/RTX_CM3_IFX.lib"  src="CMSIS/RTOS/RTX/SRC/ARM"/>
        <file category="library" condition="CM4_FP_LE_ARMCC" name="CMSIS/RTOS/RTX/LIB/ARM/RTX_CM4_IFX.lib"  src="CMSIS/RTOS/RTX/SRC/ARM"/>
        <!-- GCC -->
        <file category="library" condition="CM4_LE_GCC"      name="CMSIS/RTOS/RTX/LIB/GCC/libRTX_CM3_IFX.a" src="CMSIS/RTOS/RTX/SRC/GCC"/>
        <file category="library" condition="CM4_FP_LE_GCC"   name="CMSIS/RTOS/RTX/LIB/GCC/libRTX_CM4_IFX.a" src="CMSIS/RTOS/RTX/SRC/GCC"/>
        <!-- IAR -->
      </files>
    </component>

    <!-- CMSIS-RTOS Keil RTX5 component -->
    <component Cclass="CMSIS" Cgroup="RTOS" Csub="Keil RTX5" Cversion="5.5.0" Capiversion="1.0.0" condition="RTOS RTX5">
      <description>CMSIS-RTOS RTX5 implementation for Cortex-M, SC000, and SC300</description>
      <RTE_Components_h>
        <!-- the following content goes into file 'RTE_Components.h' -->
        #define RTE_CMSIS_RTOS                  /* CMSIS-RTOS */
        #define RTE_CMSIS_RTOS_RTX5             /* CMSIS-RTOS Keil RTX5 */
      </RTE_Components_h>
      <files>
        <!-- RTX header file -->
        <file category="header" name="CMSIS/RTOS2/RTX/Include1/cmsis_os.h"/>
        <!-- RTX compatibility module for API V1 -->
        <file category="source" name="CMSIS/RTOS2/RTX/Library/cmsis_os1.c"/>
      </files>
    </component>

    <!-- CMSIS-RTOS2 Keil RTX5 component -->
    <component Cclass="CMSIS" Cgroup="RTOS2" Csub="Keil RTX5" Cvariant="Library" Cversion="5.5.0" Capiversion="2.1.3" condition="RTOS2 RTX5 Lib">
      <description>CMSIS-RTOS2 RTX5 for Cortex-M, SC000, C300 and Armv8-M (Library)</description>
      <RTE_Components_h>
        <!-- the following content goes into file 'RTE_Components.h' -->
        #define RTE_CMSIS_RTOS2                 /* CMSIS-RTOS2 */
        #define RTE_CMSIS_RTOS2_RTX5            /* CMSIS-RTOS2 Keil RTX5 */
      </RTE_Components_h>
      <files>
        <!-- RTX documentation -->
        <file category="doc"    name="CMSIS/Documentation/RTOS2/html/rtx5_impl.html"/>

        <!-- RTX header files -->
        <file category="header" name="CMSIS/RTOS2/RTX/Include/rtx_os.h"/>

        <!-- RTX configuration -->
        <file category="header" attr="config"   name="CMSIS/RTOS2/RTX/Config/RTX_Config.h"  version="5.5.0"/>
        <file category="source" attr="config"   name="CMSIS/RTOS2/RTX/Config/RTX_Config.c"  version="5.1.0"/>

        <!-- RTX templates -->
        <file category="source" attr="template" name="CMSIS/RTOS2/RTX/Template/main.c"      version="2.1.0" select="CMSIS-RTOS2 'main' function"/>
        <file category="source" attr="template" name="CMSIS/RTOS2/RTX/Template/Events.c"    version="2.0.0" select="CMSIS-RTOS2 Events"/>
        <file category="source" attr="template" name="CMSIS/RTOS2/RTX/Template/MemPool.c"   version="2.0.0" select="CMSIS-RTOS2 Memory Pool"/>
        <file category="source" attr="template" name="CMSIS/RTOS2/RTX/Template/MsgQueue.c"  version="2.0.0" select="CMSIS-RTOS2 Message Queue"/>
        <file category="source" attr="template" name="CMSIS/RTOS2/RTX/Template/Mutex.c"     version="2.0.0" select="CMSIS-RTOS2 Mutex"/>
        <file category="source" attr="template" name="CMSIS/RTOS2/RTX/Template/Semaphore.c" version="2.0.0" select="CMSIS-RTOS2 Semaphore"/>
        <file category="source" attr="template" name="CMSIS/RTOS2/RTX/Template/Thread.c"    version="2.0.0" select="CMSIS-RTOS2 Thread"/>
        <file category="source" attr="template" name="CMSIS/RTOS2/RTX/Template/Timer.c"     version="2.0.1" select="CMSIS-RTOS2 Timer"/>
        <file category="source" attr="template" name="CMSIS/RTOS2/RTX/Template/svc_user.c"  version="1.0.0" select="CMSIS-RTOS2 SVC User Table"/>
        <file category="other"  name="CMSIS/RTOS2/RTX/RTX5.scvd"/>

        <!-- RTX library configuration -->
        <file category="source" name="CMSIS/RTOS2/RTX/Source/rtx_lib.c"/>

        <!-- RTX libraries (CPU and Compiler dependent) -->
        <!-- ARMCC -->
        <file category="library" condition="CM0_LE_ARMCC"         name="CMSIS/RTOS2/RTX/Library/ARM/RTX_CM0.lib"    src="CMSIS/RTOS2/RTX/Source"/>
        <file category="library" condition="CM1_LE_ARMCC"         name="CMSIS/RTOS2/RTX/Library/ARM/RTX_CM0.lib"    src="CMSIS/RTOS2/RTX/Source"/>
        <file category="library" condition="CM3_LE_ARMCC"         name="CMSIS/RTOS2/RTX/Library/ARM/RTX_CM3.lib"    src="CMSIS/RTOS2/RTX/Source"/>
        <file category="library" condition="CM4_LE_ARMCC"         name="CMSIS/RTOS2/RTX/Library/ARM/RTX_CM3.lib"    src="CMSIS/RTOS2/RTX/Source"/>
        <file category="library" condition="CM4_FP_LE_ARMCC"      name="CMSIS/RTOS2/RTX/Library/ARM/RTX_CM4F.lib"   src="CMSIS/RTOS2/RTX/Source"/>
        <file category="library" condition="CM7_LE_ARMCC"         name="CMSIS/RTOS2/RTX/Library/ARM/RTX_CM3.lib"    src="CMSIS/RTOS2/RTX/Source"/>
        <file category="library" condition="CM7_FP_LE_ARMCC"      name="CMSIS/RTOS2/RTX/Library/ARM/RTX_CM4F.lib"   src="CMSIS/RTOS2/RTX/Source"/>
        <file category="library" condition="CM23_LE_ARMCC"        name="CMSIS/RTOS2/RTX/Library/ARM/RTX_V8MB.lib"   src="CMSIS/RTOS2/RTX/Source"/>
        <file category="library" condition="CM33_LE_ARMCC"        name="CMSIS/RTOS2/RTX/Library/ARM/RTX_V8MM.lib"   src="CMSIS/RTOS2/RTX/Source"/>
        <file category="library" condition="CM33_FP_LE_ARMCC"     name="CMSIS/RTOS2/RTX/Library/ARM/RTX_V8MMF.lib"  src="CMSIS/RTOS2/RTX/Source"/>
        <file category="library" condition="CM35P_LE_ARMCC"       name="CMSIS/RTOS2/RTX/Library/ARM/RTX_V8MM.lib"   src="CMSIS/RTOS2/RTX/Source"/>
        <file category="library" condition="CM35P_FP_LE_ARMCC"    name="CMSIS/RTOS2/RTX/Library/ARM/RTX_V8MMF.lib"  src="CMSIS/RTOS2/RTX/Source"/>
        <file category="library" condition="ARMv8MBL_LE_ARMCC"    name="CMSIS/RTOS2/RTX/Library/ARM/RTX_V8MB.lib"   src="CMSIS/RTOS2/RTX/Source"/>
        <file category="library" condition="ARMv8MML_LE_ARMCC"    name="CMSIS/RTOS2/RTX/Library/ARM/RTX_V8MM.lib"   src="CMSIS/RTOS2/RTX/Source"/>
        <file category="library" condition="ARMv8MML_FP_LE_ARMCC" name="CMSIS/RTOS2/RTX/Library/ARM/RTX_V8MMF.lib"  src="CMSIS/RTOS2/RTX/Source"/>
        <!-- GCC -->
        <file category="library" condition="CM0_LE_GCC"           name="CMSIS/RTOS2/RTX/Library/GCC/libRTX_CM0.a"   src="CMSIS/RTOS2/RTX/Source"/>
        <file category="library" condition="CM1_LE_GCC"           name="CMSIS/RTOS2/RTX/Library/GCC/libRTX_CM0.a"   src="CMSIS/RTOS2/RTX/Source"/>
        <file category="library" condition="CM3_LE_GCC"           name="CMSIS/RTOS2/RTX/Library/GCC/libRTX_CM3.a"   src="CMSIS/RTOS2/RTX/Source"/>
        <file category="library" condition="CM4_LE_GCC"           name="CMSIS/RTOS2/RTX/Library/GCC/libRTX_CM3.a"   src="CMSIS/RTOS2/RTX/Source"/>
        <file category="library" condition="CM4_FP_LE_GCC"        name="CMSIS/RTOS2/RTX/Library/GCC/libRTX_CM4F.a"  src="CMSIS/RTOS2/RTX/Source"/>
        <file category="library" condition="CM7_LE_GCC"           name="CMSIS/RTOS2/RTX/Library/GCC/libRTX_CM3.a"   src="CMSIS/RTOS2/RTX/Source"/>
        <file category="library" condition="CM7_FP_LE_GCC"        name="CMSIS/RTOS2/RTX/Library/GCC/libRTX_CM4F.a"  src="CMSIS/RTOS2/RTX/Source"/>
        <file category="library" condition="CM23_LE_GCC"          name="CMSIS/RTOS2/RTX/Library/GCC/libRTX_V8MB.a"  src="CMSIS/RTOS2/RTX/Source"/>
        <file category="library" condition="CM33_LE_GCC"          name="CMSIS/RTOS2/RTX/Library/GCC/libRTX_V8MM.a"  src="CMSIS/RTOS2/RTX/Source"/>
        <file category="library" condition="CM33_FP_LE_GCC"       name="CMSIS/RTOS2/RTX/Library/GCC/libRTX_V8MMF.a" src="CMSIS/RTOS2/RTX/Source"/>
        <file category="library" condition="CM35P_LE_GCC"         name="CMSIS/RTOS2/RTX/Library/GCC/libRTX_V8MM.a"  src="CMSIS/RTOS2/RTX/Source"/>
        <file category="library" condition="CM35P_FP_LE_GCC"      name="CMSIS/RTOS2/RTX/Library/GCC/libRTX_V8MMF.a" src="CMSIS/RTOS2/RTX/Source"/>
        <file category="library" condition="ARMv8MBL_LE_GCC"      name="CMSIS/RTOS2/RTX/Library/GCC/libRTX_V8MB.a"  src="CMSIS/RTOS2/RTX/Source"/>
        <file category="library" condition="ARMv8MML_LE_GCC"      name="CMSIS/RTOS2/RTX/Library/GCC/libRTX_V8MM.a"  src="CMSIS/RTOS2/RTX/Source"/>
        <file category="library" condition="ARMv8MML_FP_LE_GCC"   name="CMSIS/RTOS2/RTX/Library/GCC/libRTX_V8MMF.a" src="CMSIS/RTOS2/RTX/Source"/>
        <!-- IAR -->
        <file category="library" condition="CM0_LE_IAR"           name="CMSIS/RTOS2/RTX/Library/IAR/RTX_CM0.a"      src="CMSIS/RTOS2/RTX/Source"/>
        <file category="library" condition="CM1_LE_IAR"           name="CMSIS/RTOS2/RTX/Library/IAR/RTX_CM0.a"      src="CMSIS/RTOS2/RTX/Source"/>
        <file category="library" condition="CM3_LE_IAR"           name="CMSIS/RTOS2/RTX/Library/IAR/RTX_CM3.a"      src="CMSIS/RTOS2/RTX/Source"/>
        <file category="library" condition="CM4_LE_IAR"           name="CMSIS/RTOS2/RTX/Library/IAR/RTX_CM3.a"      src="CMSIS/RTOS2/RTX/Source"/>
        <file category="library" condition="CM4_FP_LE_IAR"        name="CMSIS/RTOS2/RTX/Library/IAR/RTX_CM4F.a"     src="CMSIS/RTOS2/RTX/Source"/>
        <file category="library" condition="CM7_LE_IAR"           name="CMSIS/RTOS2/RTX/Library/IAR/RTX_CM3.a"      src="CMSIS/RTOS2/RTX/Source"/>
        <file category="library" condition="CM7_FP_LE_IAR"        name="CMSIS/RTOS2/RTX/Library/IAR/RTX_CM4F.a"     src="CMSIS/RTOS2/RTX/Source"/>
        <file category="library" condition="CM23_LE_IAR"          name="CMSIS/RTOS2/RTX/Library/IAR/RTX_V8MB.a"     src="CMSIS/RTOS2/RTX/Source"/>
        <file category="library" condition="CM33_LE_IAR"          name="CMSIS/RTOS2/RTX/Library/IAR/RTX_V8MM.a"     src="CMSIS/RTOS2/RTX/Source"/>
        <file category="library" condition="CM33_FP_LE_IAR"       name="CMSIS/RTOS2/RTX/Library/IAR/RTX_V8MMF.a"    src="CMSIS/RTOS2/RTX/Source"/>
        <file category="library" condition="CM35P_LE_IAR"         name="CMSIS/RTOS2/RTX/Library/IAR/RTX_V8MM.a"     src="CMSIS/RTOS2/RTX/Source"/>
        <file category="library" condition="CM35P_FP_LE_IAR"      name="CMSIS/RTOS2/RTX/Library/IAR/RTX_V8MMF.a"    src="CMSIS/RTOS2/RTX/Source"/>
        <file category="library" condition="ARMv8MBL_LE_IAR"      name="CMSIS/RTOS2/RTX/Library/IAR/RTX_V8MB.a"     src="CMSIS/RTOS2/RTX/Source"/>
        <file category="library" condition="ARMv8MML_LE_IAR"      name="CMSIS/RTOS2/RTX/Library/IAR/RTX_V8MM.a"     src="CMSIS/RTOS2/RTX/Source"/>
        <file category="library" condition="ARMv8MML_FP_LE_IAR"   name="CMSIS/RTOS2/RTX/Library/IAR/RTX_V8MMF.a"    src="CMSIS/RTOS2/RTX/Source"/>
      </files>
    </component>
    <component Cclass="CMSIS" Cgroup="RTOS2" Csub="Keil RTX5" Cvariant="Library_NS" Cversion="5.5.0" Capiversion="2.1.3" condition="RTOS2 RTX5 NS">
      <description>CMSIS-RTOS2 RTX5 for Armv8-M Non-Secure Domain (Library)</description>
      <RTE_Components_h>
        <!-- the following content goes into file 'RTE_Components.h' -->
        #define RTE_CMSIS_RTOS2                 /* CMSIS-RTOS2 */
        #define RTE_CMSIS_RTOS2_RTX5            /* CMSIS-RTOS2 Keil RTX5 */
        #define RTE_CMSIS_RTOS2_RTX5_ARMV8M_NS  /* CMSIS-RTOS2 Keil RTX5 Armv8-M Non-secure domain */
      </RTE_Components_h>
      <files>
        <!-- RTX documentation -->
        <file category="doc"    name="CMSIS/Documentation/RTOS2/html/rtx5_impl.html"/>

        <!-- RTX header files -->
        <file category="header" name="CMSIS/RTOS2/RTX/Include/rtx_os.h"/>

        <!-- RTX configuration -->
        <file category="header" attr="config"   name="CMSIS/RTOS2/RTX/Config/RTX_Config.h"  version="5.5.0"/>
        <file category="source" attr="config"   name="CMSIS/RTOS2/RTX/Config/RTX_Config.c"  version="5.1.0"/>

        <!-- RTX templates -->
        <file category="source" attr="template" name="CMSIS/RTOS2/RTX/Template/main.c"      version="2.1.0" select="CMSIS-RTOS2 'main' function"/>
        <file category="source" attr="template" name="CMSIS/RTOS2/RTX/Template/Events.c"    version="2.0.0" select="CMSIS-RTOS2 Events"/>
        <file category="source" attr="template" name="CMSIS/RTOS2/RTX/Template/MemPool.c"   version="2.0.0" select="CMSIS-RTOS2 Memory Pool"/>
        <file category="source" attr="template" name="CMSIS/RTOS2/RTX/Template/MsgQueue.c"  version="2.0.0" select="CMSIS-RTOS2 Message Queue"/>
        <file category="source" attr="template" name="CMSIS/RTOS2/RTX/Template/Mutex.c"     version="2.0.0" select="CMSIS-RTOS2 Mutex"/>
        <file category="source" attr="template" name="CMSIS/RTOS2/RTX/Template/Semaphore.c" version="2.0.0" select="CMSIS-RTOS2 Semaphore"/>
        <file category="source" attr="template" name="CMSIS/RTOS2/RTX/Template/Thread.c"    version="2.0.0" select="CMSIS-RTOS2 Thread"/>
        <file category="source" attr="template" name="CMSIS/RTOS2/RTX/Template/Timer.c"     version="2.0.1" select="CMSIS-RTOS2 Timer"/>
        <file category="source" attr="template" name="CMSIS/RTOS2/RTX/Template/svc_user.c"  version="1.0.0" select="CMSIS-RTOS2 SVC User Table"/>
        <file category="other"  name="CMSIS/RTOS2/RTX/RTX5.scvd"/>

        <!-- RTX library configuration -->
        <file category="source" name="CMSIS/RTOS2/RTX/Source/rtx_lib.c"/>

        <!-- RTX libraries (CPU and Compiler dependent) -->
        <!-- ARMCC -->
        <file category="library" condition="CM23_LE_ARMCC"        name="CMSIS/RTOS2/RTX/Library/ARM/RTX_V8MBN.lib"   src="CMSIS/RTOS2/RTX/Source"/>
        <file category="library" condition="CM33_LE_ARMCC"        name="CMSIS/RTOS2/RTX/Library/ARM/RTX_V8MMN.lib"   src="CMSIS/RTOS2/RTX/Source"/>
        <file category="library" condition="CM33_FP_LE_ARMCC"     name="CMSIS/RTOS2/RTX/Library/ARM/RTX_V8MMFN.lib"  src="CMSIS/RTOS2/RTX/Source"/>
        <file category="library" condition="CM35P_LE_ARMCC"       name="CMSIS/RTOS2/RTX/Library/ARM/RTX_V8MMN.lib"   src="CMSIS/RTOS2/RTX/Source"/>
        <file category="library" condition="CM35P_FP_LE_ARMCC"    name="CMSIS/RTOS2/RTX/Library/ARM/RTX_V8MMFN.lib"  src="CMSIS/RTOS2/RTX/Source"/>
        <file category="library" condition="ARMv8MBL_LE_ARMCC"    name="CMSIS/RTOS2/RTX/Library/ARM/RTX_V8MBN.lib"   src="CMSIS/RTOS2/RTX/Source"/>
        <file category="library" condition="ARMv8MML_LE_ARMCC"    name="CMSIS/RTOS2/RTX/Library/ARM/RTX_V8MMN.lib"   src="CMSIS/RTOS2/RTX/Source"/>
        <file category="library" condition="ARMv8MML_FP_LE_ARMCC" name="CMSIS/RTOS2/RTX/Library/ARM/RTX_V8MMFN.lib"  src="CMSIS/RTOS2/RTX/Source"/>
        <!-- GCC -->
        <file category="library" condition="CM23_LE_GCC"          name="CMSIS/RTOS2/RTX/Library/GCC/libRTX_V8MBN.a"  src="CMSIS/RTOS2/RTX/Source"/>
        <file category="library" condition="CM33_LE_GCC"          name="CMSIS/RTOS2/RTX/Library/GCC/libRTX_V8MMN.a"  src="CMSIS/RTOS2/RTX/Source"/>
        <file category="library" condition="CM33_FP_LE_GCC"       name="CMSIS/RTOS2/RTX/Library/GCC/libRTX_V8MMFN.a" src="CMSIS/RTOS2/RTX/Source"/>
        <file category="library" condition="CM35P_LE_GCC"         name="CMSIS/RTOS2/RTX/Library/GCC/libRTX_V8MMN.a"  src="CMSIS/RTOS2/RTX/Source"/>
        <file category="library" condition="CM35P_FP_LE_GCC"      name="CMSIS/RTOS2/RTX/Library/GCC/libRTX_V8MMFN.a" src="CMSIS/RTOS2/RTX/Source"/>
        <file category="library" condition="ARMv8MBL_LE_GCC"      name="CMSIS/RTOS2/RTX/Library/GCC/libRTX_V8MBN.a"  src="CMSIS/RTOS2/RTX/Source"/>
        <file category="library" condition="ARMv8MML_LE_GCC"      name="CMSIS/RTOS2/RTX/Library/GCC/libRTX_V8MMN.a"  src="CMSIS/RTOS2/RTX/Source"/>
        <file category="library" condition="ARMv8MML_FP_LE_GCC"   name="CMSIS/RTOS2/RTX/Library/GCC/libRTX_V8MMFN.a" src="CMSIS/RTOS2/RTX/Source"/>
        <!-- IAR -->
        <file category="library" condition="CM23_LE_IAR"          name="CMSIS/RTOS2/RTX/Library/IAR/RTX_V8MBN.a"     src="CMSIS/RTOS2/RTX/Source"/>
        <file category="library" condition="CM33_LE_IAR"          name="CMSIS/RTOS2/RTX/Library/IAR/RTX_V8MMN.a"     src="CMSIS/RTOS2/RTX/Source"/>
        <file category="library" condition="CM33_FP_LE_IAR"       name="CMSIS/RTOS2/RTX/Library/IAR/RTX_V8MMFN.a"    src="CMSIS/RTOS2/RTX/Source"/>
        <file category="library" condition="CM35P_LE_IAR"         name="CMSIS/RTOS2/RTX/Library/IAR/RTX_V8MMN.a"     src="CMSIS/RTOS2/RTX/Source"/>
        <file category="library" condition="CM35P_FP_LE_IAR"      name="CMSIS/RTOS2/RTX/Library/IAR/RTX_V8MMFN.a"    src="CMSIS/RTOS2/RTX/Source"/>
        <file category="library" condition="ARMv8MBL_LE_IAR"      name="CMSIS/RTOS2/RTX/Library/IAR/RTX_V8MBN.a"     src="CMSIS/RTOS2/RTX/Source"/>
        <file category="library" condition="ARMv8MML_LE_IAR"      name="CMSIS/RTOS2/RTX/Library/IAR/RTX_V8MMN.a"     src="CMSIS/RTOS2/RTX/Source"/>
        <file category="library" condition="ARMv8MML_FP_LE_IAR"   name="CMSIS/RTOS2/RTX/Library/IAR/RTX_V8MMFN.a"    src="CMSIS/RTOS2/RTX/Source"/>
      </files>
    </component>
    <component Cclass="CMSIS" Cgroup="RTOS2" Csub="Keil RTX5" Cvariant="Source" Cversion="5.5.0" Capiversion="2.1.3" condition="RTOS2 RTX5">
      <description>CMSIS-RTOS2 RTX5 for Cortex-M, SC000, C300 and Armv8-M (Source)</description>
      <RTE_Components_h>
        <!-- the following content goes into file 'RTE_Components.h' -->
        #define RTE_CMSIS_RTOS2                 /* CMSIS-RTOS2 */
        #define RTE_CMSIS_RTOS2_RTX5            /* CMSIS-RTOS2 Keil RTX5 */
        #define RTE_CMSIS_RTOS2_RTX5_SOURCE     /* CMSIS-RTOS2 Keil RTX5 Source */
      </RTE_Components_h>
      <files>
        <!-- RTX documentation -->
        <file category="doc"    name="CMSIS/Documentation/RTOS2/html/rtx5_impl.html"/>

        <!-- RTX header files -->
        <file category="header" name="CMSIS/RTOS2/RTX/Include/rtx_os.h"/>

        <!-- RTX configuration -->
        <file category="header" attr="config"   name="CMSIS/RTOS2/RTX/Config/RTX_Config.h"  version="5.5.0"/>
        <file category="source" attr="config"   name="CMSIS/RTOS2/RTX/Config/RTX_Config.c"  version="5.1.0"/>

        <!-- RTX templates -->
        <file category="source" attr="template" name="CMSIS/RTOS2/RTX/Template/main.c"      version="2.1.0" select="CMSIS-RTOS2 'main' function"/>
        <file category="source" attr="template" name="CMSIS/RTOS2/RTX/Template/Events.c"    version="2.0.0" select="CMSIS-RTOS2 Events"/>
        <file category="source" attr="template" name="CMSIS/RTOS2/RTX/Template/MemPool.c"   version="2.0.0" select="CMSIS-RTOS2 Memory Pool"/>
        <file category="source" attr="template" name="CMSIS/RTOS2/RTX/Template/MsgQueue.c"  version="2.0.0" select="CMSIS-RTOS2 Message Queue"/>
        <file category="source" attr="template" name="CMSIS/RTOS2/RTX/Template/Mutex.c"     version="2.0.0" select="CMSIS-RTOS2 Mutex"/>
        <file category="source" attr="template" name="CMSIS/RTOS2/RTX/Template/Semaphore.c" version="2.0.0" select="CMSIS-RTOS2 Semaphore"/>
        <file category="source" attr="template" name="CMSIS/RTOS2/RTX/Template/Thread.c"    version="2.0.0" select="CMSIS-RTOS2 Thread"/>
        <file category="source" attr="template" name="CMSIS/RTOS2/RTX/Template/Timer.c"     version="2.0.1" select="CMSIS-RTOS2 Timer"/>
        <file category="source" attr="template" name="CMSIS/RTOS2/RTX/Template/svc_user.c"  version="1.0.0" select="CMSIS-RTOS2 SVC User Table"/>
        <file category="other"  name="CMSIS/RTOS2/RTX/RTX5.scvd"/>

        <!-- RTX sources (core) -->
        <file category="source" name="CMSIS/RTOS2/RTX/Source/rtx_kernel.c"/>
        <file category="source" name="CMSIS/RTOS2/RTX/Source/rtx_thread.c"/>
        <file category="source" name="CMSIS/RTOS2/RTX/Source/rtx_delay.c"/>
        <file category="source" name="CMSIS/RTOS2/RTX/Source/rtx_timer.c"/>
        <file category="source" name="CMSIS/RTOS2/RTX/Source/rtx_evflags.c"/>
        <file category="source" name="CMSIS/RTOS2/RTX/Source/rtx_mutex.c"/>
        <file category="source" name="CMSIS/RTOS2/RTX/Source/rtx_semaphore.c"/>
        <file category="source" name="CMSIS/RTOS2/RTX/Source/rtx_memory.c"/>
        <file category="source" name="CMSIS/RTOS2/RTX/Source/rtx_mempool.c"/>
        <file category="source" name="CMSIS/RTOS2/RTX/Source/rtx_msgqueue.c"/>
        <file category="source" name="CMSIS/RTOS2/RTX/Source/rtx_system.c"/>
        <file category="source" name="CMSIS/RTOS2/RTX/Source/rtx_evr.c"/>
        <!-- RTX sources (library configuration) -->
        <file category="source" name="CMSIS/RTOS2/RTX/Source/rtx_lib.c"/>
        <!-- RTX sources (handlers ARMCC) -->
        <file category="source" name="CMSIS/RTOS2/RTX/Source/ARM/irq_cm0.s"         condition="CM0_ARMCC"/>
        <file category="source" name="CMSIS/RTOS2/RTX/Source/ARM/irq_cm0.s"         condition="CM1_ARMCC"/>
        <file category="source" name="CMSIS/RTOS2/RTX/Source/ARM/irq_cm3.s"         condition="CM3_ARMCC"/>
        <file category="source" name="CMSIS/RTOS2/RTX/Source/ARM/irq_cm3.s"         condition="CM4_ARMCC"/>
        <file category="source" name="CMSIS/RTOS2/RTX/Source/ARM/irq_cm4f.s"        condition="CM4_FP_ARMCC"/>
        <file category="source" name="CMSIS/RTOS2/RTX/Source/ARM/irq_cm3.s"         condition="CM7_ARMCC"/>
        <file category="source" name="CMSIS/RTOS2/RTX/Source/ARM/irq_cm4f.s"        condition="CM7_FP_ARMCC"/>
        <file category="source" name="CMSIS/RTOS2/RTX/Source/ARM/irq_armv8mbl.s"    condition="CM23_ARMCC"/>
        <file category="source" name="CMSIS/RTOS2/RTX/Source/ARM/irq_armv8mml.s"    condition="CM33_ARMCC"/>
        <file category="source" name="CMSIS/RTOS2/RTX/Source/ARM/irq_armv8mml.s"    condition="CM33_FP_ARMCC"/>
        <file category="source" name="CMSIS/RTOS2/RTX/Source/ARM/irq_armv8mml.s"    condition="CM35P_ARMCC"/>
        <file category="source" name="CMSIS/RTOS2/RTX/Source/ARM/irq_armv8mml.s"    condition="CM35P_FP_ARMCC"/>
        <file category="source" name="CMSIS/RTOS2/RTX/Source/ARM/irq_armv8mbl.s"    condition="ARMv8MBL_ARMCC"/>
        <file category="source" name="CMSIS/RTOS2/RTX/Source/ARM/irq_armv8mml.s"    condition="ARMv8MML_ARMCC"/>
        <file category="source" name="CMSIS/RTOS2/RTX/Source/ARM/irq_armv8mml.s"    condition="ARMv8MML_FP_ARMCC"/>
        <!-- RTX sources (handlers GCC) -->
        <file category="source" name="CMSIS/RTOS2/RTX/Source/GCC/irq_cm0.S"         condition="CM0_GCC"/>
        <file category="source" name="CMSIS/RTOS2/RTX/Source/GCC/irq_cm0.S"         condition="CM1_GCC"/>
        <file category="source" name="CMSIS/RTOS2/RTX/Source/GCC/irq_cm3.S"         condition="CM3_GCC"/>
        <file category="source" name="CMSIS/RTOS2/RTX/Source/GCC/irq_cm3.S"         condition="CM4_GCC"/>
        <file category="source" name="CMSIS/RTOS2/RTX/Source/GCC/irq_cm4f.S"        condition="CM4_FP_GCC"/>
        <file category="source" name="CMSIS/RTOS2/RTX/Source/GCC/irq_cm3.S"         condition="CM7_GCC"/>
        <file category="source" name="CMSIS/RTOS2/RTX/Source/GCC/irq_cm4f.S"        condition="CM7_FP_GCC"/>
        <file category="source" name="CMSIS/RTOS2/RTX/Source/GCC/irq_armv8mbl.S"    condition="CM23_GCC"/>
        <file category="source" name="CMSIS/RTOS2/RTX/Source/GCC/irq_armv8mml.S"    condition="CM33_GCC"/>
        <file category="source" name="CMSIS/RTOS2/RTX/Source/GCC/irq_armv8mml_fp.S" condition="CM33_FP_GCC"/>
        <file category="source" name="CMSIS/RTOS2/RTX/Source/GCC/irq_armv8mml.S"    condition="CM35P_GCC"/>
        <file category="source" name="CMSIS/RTOS2/RTX/Source/GCC/irq_armv8mml_fp.S" condition="CM35P_FP_GCC"/>
        <file category="source" name="CMSIS/RTOS2/RTX/Source/GCC/irq_armv8mbl.S"    condition="ARMv8MBL_GCC"/>
        <file category="source" name="CMSIS/RTOS2/RTX/Source/GCC/irq_armv8mml.S"    condition="ARMv8MML_GCC"/>
        <file category="source" name="CMSIS/RTOS2/RTX/Source/GCC/irq_armv8mml_fp.S" condition="ARMv8MML_FP_GCC"/>
        <!-- RTX sources (handlers IAR) -->
        <file category="source" name="CMSIS/RTOS2/RTX/Source/IAR/irq_cm0.s"         condition="CM0_IAR"/>
        <file category="source" name="CMSIS/RTOS2/RTX/Source/IAR/irq_cm0.s"         condition="CM1_IAR"/>
        <file category="source" name="CMSIS/RTOS2/RTX/Source/IAR/irq_cm3.s"         condition="CM3_IAR"/>
        <file category="source" name="CMSIS/RTOS2/RTX/Source/IAR/irq_cm3.s"         condition="CM4_IAR"/>
        <file category="source" name="CMSIS/RTOS2/RTX/Source/IAR/irq_cm4f.s"        condition="CM4_FP_IAR"/>
        <file category="source" name="CMSIS/RTOS2/RTX/Source/IAR/irq_cm3.s"         condition="CM7_IAR"/>
        <file category="source" name="CMSIS/RTOS2/RTX/Source/IAR/irq_cm4f.s"        condition="CM7_FP_IAR"/>
        <file category="source" name="CMSIS/RTOS2/RTX/Source/IAR/irq_armv8mbl.s"    condition="CM23_IAR"/>
        <file category="source" name="CMSIS/RTOS2/RTX/Source/IAR/irq_armv8mml.s"    condition="CM33_IAR"/>
        <file category="source" name="CMSIS/RTOS2/RTX/Source/IAR/irq_armv8mml.s"    condition="CM33_FP_IAR"/>
        <file category="source" name="CMSIS/RTOS2/RTX/Source/IAR/irq_armv8mml.s"    condition="CM35P_IAR"/>
        <file category="source" name="CMSIS/RTOS2/RTX/Source/IAR/irq_armv8mml.s"    condition="CM35P_FP_IAR"/>
        <file category="source" name="CMSIS/RTOS2/RTX/Source/IAR/irq_armv8mbl.s"    condition="ARMv8MBL_IAR"/>
        <file category="source" name="CMSIS/RTOS2/RTX/Source/IAR/irq_armv8mml.s"    condition="ARMv8MML_IAR"/>
        <file category="source" name="CMSIS/RTOS2/RTX/Source/IAR/irq_armv8mml.s"    condition="ARMv8MML_FP_IAR"/>
        <!-- OS Tick (SysTick) -->
        <file category="source" name="CMSIS/RTOS2/Source/os_systick.c"/>
      </files>
    </component>
    <component Cclass="CMSIS" Cgroup="RTOS2" Csub="Keil RTX5" Cvariant="Source" Cversion="5.5.0" Capiversion="2.1.3" condition="RTOS2 RTX5 v7-A">
      <description>CMSIS-RTOS2 RTX5 for Armv7-A (Source)</description>
      <RTE_Components_h>
        <!-- the following content goes into file 'RTE_Components.h' -->
        #define RTE_CMSIS_RTOS2                 /* CMSIS-RTOS2 */
        #define RTE_CMSIS_RTOS2_RTX5            /* CMSIS-RTOS2 Keil RTX5 */
        #define RTE_CMSIS_RTOS2_RTX5_SOURCE     /* CMSIS-RTOS2 Keil RTX5 Source */
      </RTE_Components_h>
      <files>
        <!-- RTX documentation -->
        <file category="doc"    name="CMSIS/Documentation/RTOS2/html/rtx5_impl.html"/>

        <!-- RTX header files -->
        <file category="header" name="CMSIS/RTOS2/RTX/Include/rtx_os.h"/>

        <!-- RTX configuration -->
        <file category="header" attr="config"   name="CMSIS/RTOS2/RTX/Config/RTX_Config.h"  version="5.5.0"/>
        <file category="source" attr="config"   name="CMSIS/RTOS2/RTX/Config/RTX_Config.c"  version="5.1.0"/>

        <file category="source" attr="config"   name="CMSIS/RTOS2/RTX/Config/handlers.c"    version="5.1.0"/>

        <!-- RTX templates -->
        <file category="source" attr="template" name="CMSIS/RTOS2/RTX/Template/main.c"      version="2.1.0" select="CMSIS-RTOS2 'main' function"/>
        <file category="source" attr="template" name="CMSIS/RTOS2/RTX/Template/Events.c"    version="2.0.0" select="CMSIS-RTOS2 Events"/>
        <file category="source" attr="template" name="CMSIS/RTOS2/RTX/Template/MemPool.c"   version="2.0.0" select="CMSIS-RTOS2 Memory Pool"/>
        <file category="source" attr="template" name="CMSIS/RTOS2/RTX/Template/MsgQueue.c"  version="2.0.0" select="CMSIS-RTOS2 Message Queue"/>
        <file category="source" attr="template" name="CMSIS/RTOS2/RTX/Template/Mutex.c"     version="2.0.0" select="CMSIS-RTOS2 Mutex"/>
        <file category="source" attr="template" name="CMSIS/RTOS2/RTX/Template/Semaphore.c" version="2.0.0" select="CMSIS-RTOS2 Semaphore"/>
        <file category="source" attr="template" name="CMSIS/RTOS2/RTX/Template/Thread.c"    version="2.0.0" select="CMSIS-RTOS2 Thread"/>
        <file category="source" attr="template" name="CMSIS/RTOS2/RTX/Template/Timer.c"     version="2.0.1" select="CMSIS-RTOS2 Timer"/>
        <file category="source" attr="template" name="CMSIS/RTOS2/RTX/Template/svc_user.c"  version="1.0.0" select="CMSIS-RTOS2 SVC User Table"/>
        <file category="other"  name="CMSIS/RTOS2/RTX/RTX5.scvd"/>

        <!-- RTX sources (core) -->
        <file category="source" name="CMSIS/RTOS2/RTX/Source/rtx_kernel.c"/>
        <file category="source" name="CMSIS/RTOS2/RTX/Source/rtx_thread.c"/>
        <file category="source" name="CMSIS/RTOS2/RTX/Source/rtx_delay.c"/>
        <file category="source" name="CMSIS/RTOS2/RTX/Source/rtx_timer.c"/>
        <file category="source" name="CMSIS/RTOS2/RTX/Source/rtx_evflags.c"/>
        <file category="source" name="CMSIS/RTOS2/RTX/Source/rtx_mutex.c"/>
        <file category="source" name="CMSIS/RTOS2/RTX/Source/rtx_semaphore.c"/>
        <file category="source" name="CMSIS/RTOS2/RTX/Source/rtx_memory.c"/>
        <file category="source" name="CMSIS/RTOS2/RTX/Source/rtx_mempool.c"/>
        <file category="source" name="CMSIS/RTOS2/RTX/Source/rtx_msgqueue.c"/>
        <file category="source" name="CMSIS/RTOS2/RTX/Source/rtx_system.c"/>
        <file category="source" name="CMSIS/RTOS2/RTX/Source/rtx_evr.c"/>
        <!-- RTX sources (library configuration) -->
        <file category="source" name="CMSIS/RTOS2/RTX/Source/rtx_lib.c"/>
        <!-- RTX sources (handlers ARMCC) -->
        <file category="source" name="CMSIS/RTOS2/RTX/Source/ARM/irq_ca.s"          condition="CA_ARMCC5"/>
        <file category="source" name="CMSIS/RTOS2/RTX/Source/GCC/irq_ca.S"          condition="CA_ARMCC6"/>
        <!-- RTX sources (handlers GCC) -->
        <file category="source" name="CMSIS/RTOS2/RTX/Source/GCC/irq_ca.S"          condition="CA_GCC"/>
        <!-- RTX sources (handlers IAR) -->
        <file category="source" name="CMSIS/RTOS2/RTX/Source/IAR/irq_ca.s"          condition="CA_IAR"/>
      </files>
    </component>
    <component Cclass="CMSIS" Cgroup="RTOS2" Csub="Keil RTX5" Cvariant="Source_NS" Cversion="5.5.0" Capiversion="2.1.3" condition="RTOS2 RTX5 NS">
      <description>CMSIS-RTOS2 RTX5 for Armv8-M Non-Secure Domain (Source)</description>
      <RTE_Components_h>
        <!-- the following content goes into file 'RTE_Components.h' -->
        #define RTE_CMSIS_RTOS2                 /* CMSIS-RTOS2 */
        #define RTE_CMSIS_RTOS2_RTX5            /* CMSIS-RTOS2 Keil RTX5 */
        #define RTE_CMSIS_RTOS2_RTX5_SOURCE     /* CMSIS-RTOS2 Keil RTX5 Source */
        #define RTE_CMSIS_RTOS2_RTX5_ARMV8M_NS  /* CMSIS-RTOS2 Keil RTX5 Armv8-M Non-secure domain */
      </RTE_Components_h>
      <files>
        <!-- RTX documentation -->
        <file category="doc"    name="CMSIS/Documentation/RTOS2/html/rtx5_impl.html"/>

        <!-- RTX header files -->
        <file category="header" name="CMSIS/RTOS2/RTX/Include/rtx_os.h"/>

        <!-- RTX configuration -->
        <file category="header" attr="config"   name="CMSIS/RTOS2/RTX/Config/RTX_Config.h"  version="5.5.0"/>
        <file category="source" attr="config"   name="CMSIS/RTOS2/RTX/Config/RTX_Config.c"  version="5.1.0"/>

        <!-- RTX templates -->
        <file category="source" attr="template" name="CMSIS/RTOS2/RTX/Template/main.c"      version="2.1.0" select="CMSIS-RTOS2 'main' function"/>
        <file category="source" attr="template" name="CMSIS/RTOS2/RTX/Template/Events.c"    version="2.0.0" select="CMSIS-RTOS2 Events"/>
        <file category="source" attr="template" name="CMSIS/RTOS2/RTX/Template/MemPool.c"   version="2.0.0" select="CMSIS-RTOS2 Memory Pool"/>
        <file category="source" attr="template" name="CMSIS/RTOS2/RTX/Template/MsgQueue.c"  version="2.0.0" select="CMSIS-RTOS2 Message Queue"/>
        <file category="source" attr="template" name="CMSIS/RTOS2/RTX/Template/Mutex.c"     version="2.0.0" select="CMSIS-RTOS2 Mutex"/>
        <file category="source" attr="template" name="CMSIS/RTOS2/RTX/Template/Semaphore.c" version="2.0.0" select="CMSIS-RTOS2 Semaphore"/>
        <file category="source" attr="template" name="CMSIS/RTOS2/RTX/Template/Thread.c"    version="2.0.0" select="CMSIS-RTOS2 Thread"/>
        <file category="source" attr="template" name="CMSIS/RTOS2/RTX/Template/Timer.c"     version="2.0.1" select="CMSIS-RTOS2 Timer"/>
        <file category="source" attr="template" name="CMSIS/RTOS2/RTX/Template/svc_user.c"  version="1.0.0" select="CMSIS-RTOS2 SVC User Table"/>
        <file category="other"  name="CMSIS/RTOS2/RTX/RTX5.scvd"/>

        <!-- RTX sources (core) -->
        <file category="source" name="CMSIS/RTOS2/RTX/Source/rtx_kernel.c"/>
        <file category="source" name="CMSIS/RTOS2/RTX/Source/rtx_thread.c"/>
        <file category="source" name="CMSIS/RTOS2/RTX/Source/rtx_delay.c"/>
        <file category="source" name="CMSIS/RTOS2/RTX/Source/rtx_timer.c"/>
        <file category="source" name="CMSIS/RTOS2/RTX/Source/rtx_evflags.c"/>
        <file category="source" name="CMSIS/RTOS2/RTX/Source/rtx_mutex.c"/>
        <file category="source" name="CMSIS/RTOS2/RTX/Source/rtx_semaphore.c"/>
        <file category="source" name="CMSIS/RTOS2/RTX/Source/rtx_memory.c"/>
        <file category="source" name="CMSIS/RTOS2/RTX/Source/rtx_mempool.c"/>
        <file category="source" name="CMSIS/RTOS2/RTX/Source/rtx_msgqueue.c"/>
        <file category="source" name="CMSIS/RTOS2/RTX/Source/rtx_system.c"/>
        <file category="source" name="CMSIS/RTOS2/RTX/Source/rtx_evr.c"/>
        <!-- RTX sources (library configuration) -->
        <file category="source" name="CMSIS/RTOS2/RTX/Source/rtx_lib.c"/>
        <!-- RTX sources (ARMCC handlers) -->
        <file category="source" name="CMSIS/RTOS2/RTX/Source/ARM/irq_armv8mbl_ns.s"    condition="CM23_ARMCC"/>
        <file category="source" name="CMSIS/RTOS2/RTX/Source/ARM/irq_armv8mml_ns.s"    condition="CM33_ARMCC"/>
        <file category="source" name="CMSIS/RTOS2/RTX/Source/ARM/irq_armv8mml_ns.s"    condition="CM33_FP_ARMCC"/>
        <file category="source" name="CMSIS/RTOS2/RTX/Source/ARM/irq_armv8mml_ns.s"    condition="CM35P_ARMCC"/>
        <file category="source" name="CMSIS/RTOS2/RTX/Source/ARM/irq_armv8mml_ns.s"    condition="CM35P_FP_ARMCC"/>
        <file category="source" name="CMSIS/RTOS2/RTX/Source/ARM/irq_armv8mbl_ns.s"    condition="ARMv8MBL_ARMCC"/>
        <file category="source" name="CMSIS/RTOS2/RTX/Source/ARM/irq_armv8mml_ns.s"    condition="ARMv8MML_ARMCC"/>
        <file category="source" name="CMSIS/RTOS2/RTX/Source/ARM/irq_armv8mml_ns.s"    condition="ARMv8MML_FP_ARMCC"/>
        <!-- RTX sources (GCC handlers) -->
        <file category="source" name="CMSIS/RTOS2/RTX/Source/GCC/irq_armv8mbl_ns.S"    condition="CM23_GCC"/>
        <file category="source" name="CMSIS/RTOS2/RTX/Source/GCC/irq_armv8mml_ns.S"    condition="CM33_GCC"/>
        <file category="source" name="CMSIS/RTOS2/RTX/Source/GCC/irq_armv8mml_fp_ns.S" condition="CM33_FP_GCC"/>
        <file category="source" name="CMSIS/RTOS2/RTX/Source/GCC/irq_armv8mml_ns.S"    condition="CM35P_GCC"/>
        <file category="source" name="CMSIS/RTOS2/RTX/Source/GCC/irq_armv8mml_fp_ns.S" condition="CM35P_FP_GCC"/>
        <file category="source" name="CMSIS/RTOS2/RTX/Source/GCC/irq_armv8mbl_ns.S"    condition="ARMv8MBL_GCC"/>
        <file category="source" name="CMSIS/RTOS2/RTX/Source/GCC/irq_armv8mml_ns.S"    condition="ARMv8MML_GCC"/>
        <file category="source" name="CMSIS/RTOS2/RTX/Source/GCC/irq_armv8mml_fp_ns.S" condition="ARMv8MML_FP_GCC"/>
        <!-- RTX sources (IAR handlers) -->
        <file category="source" name="CMSIS/RTOS2/RTX/Source/IAR/irq_armv8mbl_ns.s"    condition="CM23_IAR"/>
        <file category="source" name="CMSIS/RTOS2/RTX/Source/IAR/irq_armv8mml_ns.s"    condition="CM33_IAR"/>
        <file category="source" name="CMSIS/RTOS2/RTX/Source/IAR/irq_armv8mml_ns.s"    condition="CM33_FP_IAR"/>
        <file category="source" name="CMSIS/RTOS2/RTX/Source/IAR/irq_armv8mml_ns.s"    condition="CM35P_IAR"/>
        <file category="source" name="CMSIS/RTOS2/RTX/Source/IAR/irq_armv8mml_ns.s"    condition="CM35P_FP_IAR"/>
        <file category="source" name="CMSIS/RTOS2/RTX/Source/IAR/irq_armv8mbl_ns.s"    condition="ARMv8MBL_IAR"/>
        <file category="source" name="CMSIS/RTOS2/RTX/Source/IAR/irq_armv8mml_ns.s"    condition="ARMv8MML_IAR"/>
        <file category="source" name="CMSIS/RTOS2/RTX/Source/IAR/irq_armv8mml_ns.s"    condition="ARMv8MML_FP_IAR"/>
        <!-- OS Tick (SysTick) -->
        <file category="source" name="CMSIS/RTOS2/Source/os_systick.c"/>
      </files>
    </component>
    
    <!-- CMSIS-Driver Custom components -->
    <component Cclass="CMSIS Driver" Cgroup="USART" Csub="Custom" Cversion="2.3.0" Capiversion="2.3.0">
      <description>Access to #include Driver_USART.h file and code template for custom implementation</description>
      <files>
        <file category="header" name="CMSIS/Driver/Include/Driver_USART.h" />
        <file category="sourceC" attr="template" name="CMSIS/Driver/DriverTemplates/Driver_USART.c" select="USART Driver"/>
      </files>
    </component>
    <component Cclass="CMSIS Driver" Cgroup="SPI" Csub="Custom" Cversion="2.2.0" Capiversion="2.2.0">
      <description>Access to #include Driver_SPI.h file and code template for custom implementation</description>
      <files>
        <file category="header" name="CMSIS/Driver/Include/Driver_SPI.h" />
        <file category="sourceC" attr="template" name="CMSIS/Driver/DriverTemplates/Driver_SPI.c" select="SPI Driver"/>
      </files>
    </component>
    <component Cclass="CMSIS Driver" Cgroup="SAI" Csub="Custom" Cversion="1.1.0" Capiversion="1.1.0">
      <description>Access to #include Driver_SAI.h file and code template for custom implementation</description>
      <files>
        <file category="header" name="CMSIS/Driver/Include/Driver_SAI.h" />
        <file category="sourceC" attr="template" name="CMSIS/Driver/DriverTemplates/Driver_SAI.c" select="SAI Driver"/>
      </files>
    </component>
    <component Cclass="CMSIS Driver" Cgroup="I2C" Csub="Custom" Cversion="2.3.0" Capiversion="2.3.0">
      <description>Access to #include Driver_I2C.h file and code template for custom implementation</description>
      <files>
        <file category="header" name="CMSIS/Driver/Include/Driver_I2C.h" />
        <file category="sourceC" attr="template" name="CMSIS/Driver/DriverTemplates/Driver_I2C.c" select="I2C Driver"/>
      </files>
    </component>
    <component Cclass="CMSIS Driver" Cgroup="CAN" Csub="Custom" Cversion="1.2.0" Capiversion="1.2.0">
      <description>Access to #include Driver_CAN.h file and code template for custom implementation</description>
      <files>
        <file category="header" name="CMSIS/Driver/Include/Driver_CAN.h" />
        <file category="sourceC" attr="template" name="CMSIS/Driver/DriverTemplates/Driver_CAN.c" select="CAN Driver"/>
      </files>
    </component>
    <component Cclass="CMSIS Driver" Cgroup="Flash" Csub="Custom" Cversion="2.2.0" Capiversion="2.2.0">
      <description>Access to #include Driver_Flash.h file and code template for custom implementation</description>
      <files>
        <file category="header" name="CMSIS/Driver/Include/Driver_Flash.h" />
        <file category="sourceC" attr="template" name="CMSIS/Driver/DriverTemplates/Driver_Flash.c" select="Flash Driver"/>
      </files>
    </component>
    <component Cclass="CMSIS Driver" Cgroup="MCI" Csub="Custom" Cversion="2.3.0" Capiversion="2.3.0">
      <description>Access to #include Driver_MCI.h file and code template for custom implementation</description>
      <files>
        <file category="header" name="CMSIS/Driver/Include/Driver_MCI.h" />
        <file category="sourceC" attr="template" name="CMSIS/Driver/DriverTemplates/Driver_MCI.c" select="MCI Driver"/>
      </files>
    </component>
    <component Cclass="CMSIS Driver" Cgroup="NAND" Csub="Custom" Cversion="2.3.0" Capiversion="2.3.0">
      <description>Access to #include Driver_NAND.h file and code template for custom implementation</description>
      <files>
        <file category="header" name="CMSIS/Driver/Include/Driver_NAND.h" />
        <!-- <file category="sourceC" attr="template" name="CMSIS/Driver/DriverTemplates/Driver_NAND.c" select="NAND Flash Driver"/> -->
      </files>
    </component>
    <component Cclass="CMSIS Driver" Cgroup="Ethernet" Csub="Custom" Cversion="2.1.0" Capiversion="2.1.0">
      <description>Access to #include Driver_ETH_PHY/MAC.h files and code templates for custom implementation</description>
      <files>
        <file category="header" name="CMSIS/Driver/Include/Driver_ETH_MAC.h" />
        <file category="header" name="CMSIS/Driver/Include/Driver_ETH_PHY.h" />
        <file category="sourceC" attr="template" name="CMSIS/Driver/DriverTemplates/Driver_ETH_PHY.c" select="Ethernet PHY and MAC Driver"/>
        <file category="sourceC" attr="template" name="CMSIS/Driver/DriverTemplates/Driver_ETH_MAC.c" select="Ethernet PHY and MAC Driver"/>
      </files>
    </component>
    <component Cclass="CMSIS Driver" Cgroup="Ethernet MAC" Csub="Custom" Cversion="2.1.0" Capiversion="2.1.0">
      <description>Access to #include Driver_ETH_MAC.h file and code template for custom implementation</description>
      <files>
        <file category="header" name="CMSIS/Driver/Include/Driver_ETH_MAC.h" />
        <file category="sourceC" attr="template" name="CMSIS/Driver/DriverTemplates/Driver_ETH_MAC.c" select="Ethernet MAC Driver"/>
      </files>
    </component>
    <component Cclass="CMSIS Driver" Cgroup="Ethernet PHY" Csub="Custom" Cversion="2.1.0" Capiversion="2.1.0">
      <description>Access to #include Driver_ETH_PHY.h file and code template for custom implementation</description>
      <files>
        <file category="header" name="CMSIS/Driver/Include/Driver_ETH_PHY.h" />
        <file category="sourceC" attr="template" name="CMSIS/Driver/DriverTemplates/Driver_ETH_PHY.c" select="Ethernet PHY Driver"/>
      </files>
    </component>
    <component Cclass="CMSIS Driver" Cgroup="USB Device" Csub="Custom" Cversion="2.2.0" Capiversion="2.2.0">
      <description>Access to #include Driver_USBD.h file and code template for custom implementation</description>
      <files>
        <file category="header" name="CMSIS/Driver/Include/Driver_USBD.h" />
        <file category="sourceC" attr="template" name="CMSIS/Driver/DriverTemplates/Driver_USBD.c" select="USB Device Driver"/>
      </files>
    </component>
    <component Cclass="CMSIS Driver" Cgroup="USB Host" Csub="Custom" Cversion="2.2.0" Capiversion="2.2.0">
      <description>Access to #include Driver_USBH.h file and code template for custom implementation</description>
      <files>
        <file category="header" name="CMSIS/Driver/Include/Driver_USBH.h" />
        <file category="sourceC" attr="template" name="CMSIS/Driver/DriverTemplates/Driver_USBH.c" select="USB Host Driver"/>
      </files>
    </component>
    <component Cclass="CMSIS Driver" Cgroup="WiFi" Csub="Custom" Cversion="1.0.0-beta" Capiversion="1.0.0-beta">
      <description>Access to #include Driver_WiFi.h file</description>
      <files>
        <file category="header" name="CMSIS/Driver/Include/Driver_WiFi.h"/>
        <!-- <file category="sourceC" attr="template" name="CMSIS/Driver/DriverTemplates/Driver_WiFi.c" select="WiFi Driver"/> -->
      </files>
    </component>
  </components>

  <boards>
    <board name="uVision Simulator" vendor="Keil">
      <description>uVision Simulator</description>
      <mountedDevice    deviceIndex="0" Dvendor="ARM:82" Dname="ARMCM0"/>
      <compatibleDevice deviceIndex="0" Dvendor="ARM:82" Dname="ARMCM0P"/>
      <compatibleDevice deviceIndex="0" Dvendor="ARM:82" Dname="ARMCM0P_MPU"/>
      <compatibleDevice deviceIndex="0" Dvendor="ARM:82" Dname="ARMCM1"/>
      <compatibleDevice deviceIndex="0" Dvendor="ARM:82" Dname="ARMCM3"/>
      <compatibleDevice deviceIndex="0" Dvendor="ARM:82" Dname="ARMCM4"/>
      <compatibleDevice deviceIndex="0" Dvendor="ARM:82" Dname="ARMCM4_FP"/>
      <compatibleDevice deviceIndex="0" Dvendor="ARM:82" Dname="ARMCM7"/>
      <compatibleDevice deviceIndex="0" Dvendor="ARM:82" Dname="ARMCM7_SP"/>
      <compatibleDevice deviceIndex="0" Dvendor="ARM:82" Dname="ARMCM7_DP"/>
      <compatibleDevice deviceIndex="0" Dvendor="ARM:82" Dname="ARMv8MBL"/>
      <compatibleDevice deviceIndex="0" Dvendor="ARM:82" Dname="ARMv8MML"/>
      <compatibleDevice deviceIndex="0" Dvendor="ARM:82" Dname="ARMv8MML_SP"/>
      <compatibleDevice deviceIndex="0" Dvendor="ARM:82" Dname="ARMv8MML_DP"/>
      <compatibleDevice deviceIndex="0" Dvendor="ARM:82" Dname="ARMCM23"/>
      <compatibleDevice deviceIndex="0" Dvendor="ARM:82" Dname="ARMCM23_TZ"/>
      <compatibleDevice deviceIndex="0" Dvendor="ARM:82" Dname="ARMCM33"/>
      <compatibleDevice deviceIndex="0" Dvendor="ARM:82" Dname="ARMCM33_TZ"/>
      <compatibleDevice deviceIndex="0" Dvendor="ARM:82" Dname="ARMCM33_DSP_FP"/>
      <compatibleDevice deviceIndex="0" Dvendor="ARM:82" Dname="ARMCM33_DSP_FP_TZ"/>
      <compatibleDevice deviceIndex="0" Dvendor="ARM:82" Dname="ARMCM35P"/>
      <compatibleDevice deviceIndex="0" Dvendor="ARM:82" Dname="ARMCM35P_TZ"/>
      <compatibleDevice deviceIndex="0" Dvendor="ARM:82" Dname="ARMCM35P_DSP_FP"/>
      <compatibleDevice deviceIndex="0" Dvendor="ARM:82" Dname="ARMCM35P_DSP_FP_TZ"/>
    </board>

    <board name="EWARM Simulator" vendor="IAR">
      <description>EWARM Simulator</description>
      <mountedDevice    deviceIndex="0" Dvendor="ARM:82" Dname="ARMCM0"/>
      <compatibleDevice deviceIndex="0" Dvendor="ARM:82" Dname="ARMCM0P"/>
      <compatibleDevice deviceIndex="0" Dvendor="ARM:82" Dname="ARMCM0P_MPU"/>
      <compatibleDevice deviceIndex="0" Dvendor="ARM:82" Dname="ARMCM1"/>
      <compatibleDevice deviceIndex="0" Dvendor="ARM:82" Dname="ARMCM3"/>
      <compatibleDevice deviceIndex="0" Dvendor="ARM:82" Dname="ARMCM4"/>
      <compatibleDevice deviceIndex="0" Dvendor="ARM:82" Dname="ARMCM4_FP"/>
      <compatibleDevice deviceIndex="0" Dvendor="ARM:82" Dname="ARMCM7"/>
      <compatibleDevice deviceIndex="0" Dvendor="ARM:82" Dname="ARMCM7_SP"/>
      <compatibleDevice deviceIndex="0" Dvendor="ARM:82" Dname="ARMCM7_DP"/>
      <compatibleDevice deviceIndex="0" Dvendor="ARM:82" Dname="ARMv8MBL"/>
      <compatibleDevice deviceIndex="0" Dvendor="ARM:82" Dname="ARMv8MML"/>
      <compatibleDevice deviceIndex="0" Dvendor="ARM:82" Dname="ARMv8MML_SP"/>
      <compatibleDevice deviceIndex="0" Dvendor="ARM:82" Dname="ARMv8MML_DP"/>
      <compatibleDevice deviceIndex="0" Dvendor="ARM:82" Dname="ARMCM23"/>
      <compatibleDevice deviceIndex="0" Dvendor="ARM:82" Dname="ARMCM23_TZ"/>
      <compatibleDevice deviceIndex="0" Dvendor="ARM:82" Dname="ARMCM33"/>
      <compatibleDevice deviceIndex="0" Dvendor="ARM:82" Dname="ARMCM33_TZ"/>
      <compatibleDevice deviceIndex="0" Dvendor="ARM:82" Dname="ARMCM33_DSP_FP"/>
      <compatibleDevice deviceIndex="0" Dvendor="ARM:82" Dname="ARMCM33_DSP_FP_TZ"/>
      <compatibleDevice deviceIndex="0" Dvendor="ARM:82" Dname="ARMCM35P"/>
      <compatibleDevice deviceIndex="0" Dvendor="ARM:82" Dname="ARMCM35P_TZ"/>
      <compatibleDevice deviceIndex="0" Dvendor="ARM:82" Dname="ARMCM35P_DSP_FP"/>
      <compatibleDevice deviceIndex="0" Dvendor="ARM:82" Dname="ARMCM35P_DSP_FP_TZ"/>
    </board>
  </boards>

  <examples>
    <example name="DSP_Lib Class Marks example" doc="Abstract.txt" folder="CMSIS/DSP/Examples/ARM/arm_class_marks_example">
      <description>DSP_Lib Class Marks example</description>
      <board name="uVision Simulator" vendor="Keil"/>
      <project>
        <environment name="uv" load="arm_class_marks_example.uvprojx"/>
      </project>
      <attributes>
        <component Cclass="CMSIS" Cgroup="CORE"/>
        <component Cclass="CMSIS" Cgroup="DSP"/>
        <component Cclass="Device" Cgroup="Startup"/>
        <category>Getting Started</category>
      </attributes>
    </example>

    <example name="DSP_Lib Convolution example" doc="Abstract.txt" folder="CMSIS/DSP/Examples/ARM/arm_convolution_example">
      <description>DSP_Lib Convolution example</description>
      <board name="uVision Simulator" vendor="Keil"/>
      <project>
        <environment name="uv" load="arm_convolution_example.uvprojx"/>
      </project>
      <attributes>
        <component Cclass="CMSIS" Cgroup="CORE"/>
        <component Cclass="CMSIS" Cgroup="DSP"/>
        <component Cclass="Device" Cgroup="Startup"/>
        <category>Getting Started</category>
      </attributes>
    </example>

    <example name="DSP_Lib Dotproduct example" doc="Abstract.txt" folder="CMSIS/DSP/Examples/ARM/arm_dotproduct_example">
      <description>DSP_Lib Dotproduct example</description>
      <board name="uVision Simulator" vendor="Keil"/>
      <project>
        <environment name="uv" load="arm_dotproduct_example.uvprojx"/>
      </project>
      <attributes>
        <component Cclass="CMSIS" Cgroup="CORE"/>
        <component Cclass="CMSIS" Cgroup="DSP"/>
        <component Cclass="Device" Cgroup="Startup"/>
        <category>Getting Started</category>
      </attributes>
    </example>

    <example name="DSP_Lib FFT Bin example" doc="Abstract.txt" folder="CMSIS/DSP/Examples/ARM/arm_fft_bin_example">
      <description>DSP_Lib FFT Bin example</description>
      <board name="uVision Simulator" vendor="Keil"/>
      <project>
        <environment name="uv" load="arm_fft_bin_example.uvprojx"/>
      </project>
      <attributes>
        <component Cclass="CMSIS" Cgroup="CORE"/>
        <component Cclass="CMSIS" Cgroup="DSP"/>
        <component Cclass="Device" Cgroup="Startup"/>
        <category>Getting Started</category>
      </attributes>
    </example>

    <example name="DSP_Lib FIR example" doc="Abstract.txt" folder="CMSIS/DSP/Examples/ARM/arm_fir_example">
      <description>DSP_Lib FIR example</description>
      <board name="uVision Simulator" vendor="Keil"/>
      <project>
        <environment name="uv" load="arm_fir_example.uvprojx"/>
      </project>
      <attributes>
        <component Cclass="CMSIS" Cgroup="CORE"/>
        <component Cclass="CMSIS" Cgroup="DSP"/>
        <component Cclass="Device" Cgroup="Startup"/>
        <category>Getting Started</category>
      </attributes>
    </example>

    <example name="DSP_Lib Graphic Equalizer example" doc="Abstract.txt" folder="CMSIS/DSP/Examples/ARM/arm_graphic_equalizer_example">
      <description>DSP_Lib Graphic Equalizer example</description>
      <board name="uVision Simulator" vendor="Keil"/>
      <project>
        <environment name="uv" load="arm_graphic_equalizer_example.uvprojx"/>
      </project>
      <attributes>
        <component Cclass="CMSIS" Cgroup="CORE"/>
        <component Cclass="CMSIS" Cgroup="DSP"/>
        <component Cclass="Device" Cgroup="Startup"/>
        <category>Getting Started</category>
      </attributes>
    </example>

    <example name="DSP_Lib Linear Interpolation example" doc="Abstract.txt" folder="CMSIS/DSP/Examples/ARM/arm_linear_interp_example">
      <description>DSP_Lib Linear Interpolation example</description>
      <board name="uVision Simulator" vendor="Keil"/>
      <project>
        <environment name="uv" load="arm_linear_interp_example.uvprojx"/>
      </project>
      <attributes>
        <component Cclass="CMSIS" Cgroup="CORE"/>
        <component Cclass="CMSIS" Cgroup="DSP"/>
        <component Cclass="Device" Cgroup="Startup"/>
        <category>Getting Started</category>
      </attributes>
    </example>

    <example name="DSP_Lib Matrix example" doc="Abstract.txt" folder="CMSIS/DSP/Examples/ARM/arm_matrix_example">
      <description>DSP_Lib Matrix example</description>
      <board name="uVision Simulator" vendor="Keil"/>
      <project>
        <environment name="uv" load="arm_matrix_example.uvprojx"/>
      </project>
      <attributes>
        <component Cclass="CMSIS" Cgroup="CORE"/>
        <component Cclass="CMSIS" Cgroup="DSP"/>
        <component Cclass="Device" Cgroup="Startup"/>
        <category>Getting Started</category>
      </attributes>
    </example>

    <example name="DSP_Lib Signal Convergence example" doc="Abstract.txt" folder="CMSIS/DSP/Examples/ARM/arm_signal_converge_example">
      <description>DSP_Lib Signal Convergence example</description>
      <board name="uVision Simulator" vendor="Keil"/>
      <project>
        <environment name="uv" load="arm_signal_converge_example.uvprojx"/>
      </project>
      <attributes>
        <component Cclass="CMSIS" Cgroup="CORE"/>
        <component Cclass="CMSIS" Cgroup="DSP"/>
        <component Cclass="Device" Cgroup="Startup"/>
        <category>Getting Started</category>
      </attributes>
    </example>

    <example name="DSP_Lib Sinus/Cosinus example" doc="Abstract.txt" folder="CMSIS/DSP/Examples/ARM/arm_sin_cos_example">
      <description>DSP_Lib Sinus/Cosinus example</description>
      <board name="uVision Simulator" vendor="Keil"/>
      <project>
        <environment name="uv" load="arm_sin_cos_example.uvprojx"/>
      </project>
      <attributes>
        <component Cclass="CMSIS" Cgroup="CORE"/>
        <component Cclass="CMSIS" Cgroup="DSP"/>
        <component Cclass="Device" Cgroup="Startup"/>
        <category>Getting Started</category>
      </attributes>
    </example>

    <example name="DSP_Lib Variance example" doc="Abstract.txt" folder="CMSIS/DSP/Examples/ARM/arm_variance_example">
      <description>DSP_Lib Variance example</description>
      <board name="uVision Simulator" vendor="Keil"/>
      <project>
        <environment name="uv" load="arm_variance_example.uvprojx"/>
      </project>
      <attributes>
        <component Cclass="CMSIS" Cgroup="CORE"/>
        <component Cclass="CMSIS" Cgroup="DSP"/>
        <component Cclass="Device" Cgroup="Startup"/>
        <category>Getting Started</category>
      </attributes>
    </example>

    <example name="NN Library CIFAR10" doc="readme.txt" folder="CMSIS/NN/Examples/ARM/arm_nn_examples/cifar10">
      <description>Neural Network CIFAR10 example</description>
      <board name="uVision Simulator" vendor="Keil"/>
      <project>
        <environment name="uv" load="arm_nnexamples_cifar10.uvprojx"/>
      </project>
      <attributes>
        <component Cclass="CMSIS" Cgroup="CORE"/>
        <component Cclass="CMSIS" Cgroup="DSP"/>
        <component Cclass="CMSIS" Cgroup="NN Lib"/>
        <component Cclass="Device" Cgroup="Startup"/>
        <category>Getting Started</category>
      </attributes>
    </example>

    <example name="NN-example-cifar10" doc="readme_iar.txt" folder="CMSIS/NN/Examples/IAR/iar_nn_examples/NN-example-cifar10">
      <description>Neural Network CIFAR10 example</description>
      <board name="EWARM Simulator" vendor="IAR"/>
      <project>
        <environment name="iar" load="NN-example-cifar10.ewp"/>
      </project>
      <attributes>
        <component Cclass="CMSIS" Cgroup="CORE"/>
        <component Cclass="CMSIS" Cgroup="DSP"/>
        <component Cclass="CMSIS" Cgroup="NN Lib"/>
        <component Cclass="Device" Cgroup="Startup"/>
        <category>Getting Started</category>
      </attributes>
    </example>

    <example name="NN Library GRU" doc="readme.txt" folder="CMSIS/NN/Examples/ARM/arm_nn_examples/gru">
      <description>Neural Network GRU example</description>
      <board name="uVision Simulator" vendor="Keil"/>
      <project>
        <environment name="uv" load="arm_nnexamples_gru.uvprojx"/>
      </project>
      <attributes>
        <component Cclass="CMSIS" Cgroup="CORE"/>
        <component Cclass="CMSIS" Cgroup="DSP"/>
        <component Cclass="CMSIS" Cgroup="NN Lib"/>
        <component Cclass="Device" Cgroup="Startup"/>
        <category>Getting Started</category>
      </attributes>
    </example>

    <example name="NN-example-gru" doc="readme_iar.txt" folder="CMSIS/NN/Examples/IAR/iar_nn_examples/NN-example-gru">
      <description>Neural Network GRU example</description>
      <board name="EWARM Simulator" vendor="IAR"/>
      <project>
        <environment name="iar" load="NN-example-gru.ewp"/>
      </project>
      <attributes>
        <component Cclass="CMSIS" Cgroup="CORE"/>
        <component Cclass="CMSIS" Cgroup="DSP"/>
        <component Cclass="CMSIS" Cgroup="NN Lib"/>
        <component Cclass="Device" Cgroup="Startup"/>
        <category>Getting Started</category>
      </attributes>
    </example>

    <example name="CMSIS-RTOS2 Blinky" doc="Abstract.txt" folder="CMSIS/RTOS2/RTX/Examples/Blinky">
      <description>CMSIS-RTOS2 Blinky example</description>
      <board name="uVision Simulator" vendor="Keil"/>
      <project>
        <environment name="uv" load="Blinky.uvprojx"/>
      </project>
      <attributes>
        <component Cclass="CMSIS" Cgroup="CORE"/>
        <component Cclass="CMSIS" Cgroup="RTOS2"/>
        <component Cclass="Device" Cgroup="Startup"/>
        <category>Getting Started</category>
      </attributes>
    </example>

    <example name="CMSIS-RTOS2 RTX5 Migration" doc="Abstract.txt" folder="CMSIS/RTOS2/RTX/Examples/Migration">
      <description>CMSIS-RTOS2 mixed API v1 and v2</description>
      <board name="uVision Simulator" vendor="Keil"/>
      <project>
        <environment name="uv" load="Blinky.uvprojx"/>
      </project>
      <attributes>
        <component Cclass="CMSIS" Cgroup="CORE"/>
        <component Cclass="CMSIS" Cgroup="RTOS2"/>
        <component Cclass="Device" Cgroup="Startup"/>
        <category>Getting Started</category>
      </attributes>
    </example>

    <example name="CMSIS-RTOS2 RTX5 Message Queue" doc="Abstract.txt" folder="CMSIS/RTOS2/RTX/Examples/MsgQueue">
      <description>CMSIS-RTOS2 Message Queue Example</description>
      <board name="uVision Simulator" vendor="Keil"/>
      <project>
        <environment name="uv" load="MsqQueue.uvprojx"/>
      </project>
      <attributes>
        <component Cclass="CMSIS" Cgroup="CORE"/>
        <component Cclass="CMSIS" Cgroup="RTOS2"/>
        <component Cclass="Compiler" Cgroup="EventRecorder"/>
        <component Cclass="Device" Cgroup="Startup"/>
        <category>Getting Started</category>
      </attributes>
    </example>

    <example name="CMSIS-RTOS2 RTX5 Memory Pool" doc="Abstract.txt" folder="CMSIS/RTOS2/RTX/Examples/MemPool">
      <description>CMSIS-RTOS2 Memory Pool Example</description>
      <board name="uVision Simulator" vendor="Keil"/>
      <project>
        <environment name="uv" load="MemPool.uvprojx"/>
      </project>
      <attributes>
        <component Cclass="CMSIS" Cgroup="CORE"/>
        <component Cclass="CMSIS" Cgroup="RTOS2"/>
        <component Cclass="Compiler" Cgroup="EventRecorder"/>
        <component Cclass="Device" Cgroup="Startup"/>
        <category>Getting Started</category>
      </attributes>
    </example>

    <example name="TrustZone for ARMv8-M No RTOS" doc="Abstract.txt" folder="CMSIS/RTOS2/RTX/Examples/TrustZoneV8M/NoRTOS">
      <description>Bare-metal secure/non-secure example without RTOS</description>
      <board name="uVision Simulator" vendor="Keil"/>
      <project>
        <environment name="uv" load="NoRTOS.uvmpw"/>
      </project>
      <attributes>
        <component Cclass="CMSIS" Cgroup="CORE"/>
        <component Cclass="CMSIS" Cgroup="RTOS2"/>
        <component Cclass="Device" Cgroup="Startup"/>
        <category>Getting Started</category>
      </attributes>
    </example>

    <example name="TrustZone for ARMv8-M RTOS"  doc="Abstract.txt" folder="CMSIS/RTOS2/RTX/Examples/TrustZoneV8M/RTOS">
      <description>Secure/non-secure RTOS example with thread context management</description>
      <board name="uVision Simulator" vendor="Keil"/>
      <project>
        <environment name="uv" load="RTOS.uvmpw"/>
      </project>
      <attributes>
        <component Cclass="CMSIS" Cgroup="CORE"/>
        <component Cclass="CMSIS" Cgroup="RTOS2"/>
        <component Cclass="Device" Cgroup="Startup"/>
        <category>Getting Started</category>
      </attributes>
    </example>

    <example name="TrustZone for ARMv8-M RTOS Security Tests"  doc="Abstract.txt" folder="CMSIS/RTOS2/RTX/Examples/TrustZoneV8M/RTOS_Faults">
      <description>Secure/non-secure RTOS example with security test cases and system recovery</description>
      <board name="uVision Simulator" vendor="Keil"/>
      <project>
        <environment name="uv" load="RTOS_Faults.uvmpw"/>
      </project>
      <attributes>
        <component Cclass="CMSIS" Cgroup="CORE"/>
        <component Cclass="CMSIS" Cgroup="RTOS2"/>
        <component Cclass="Device" Cgroup="Startup"/>
        <category>Getting Started</category>
      </attributes>
    </example>

  </examples>

</package><|MERGE_RESOLUTION|>--- conflicted
+++ resolved
@@ -8,14 +8,7 @@
   <url>http://www.keil.com/pack/</url>
 
   <releases>
-<<<<<<< HEAD
-    <release version="5.5.0" date="2019-03-15">
-=======
-    <release version="5.5.1-dev0">
-      Active development...
-    </release>
-    <release version="5.5.0-rc1" date="2019-03-18">
->>>>>>> 191afdb9
+    <release version="5.5.0" date="2019-03-18">
       The following folders have been removed:
         - CMSIS/Lib/ (superseded by CMSIS/DSP/Lib/)
         - CMSIS/DSP_Lib/ (superseded by CMSIS/DSP/)
@@ -2462,11 +2455,7 @@
       <require Cclass="CMSIS" Cgroup="CORE"/>
     </condition>
     <condition id="ARMv81MML CMSIS GCC">
-<<<<<<< HEAD
-      <description>Generic Armv8-M Mainline device startup and depends on CMSIS Core requiring GCC</description>
-=======
       <description>Generic Armv8.1-M Mainline device startup and depends on CMSIS Core requiring GCC</description>
->>>>>>> 191afdb9
       <require condition="ARMv81MML CMSIS"/>
       <require condition="GCC"/>
     </condition>
